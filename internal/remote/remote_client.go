--- conflicted
+++ resolved
@@ -34,67 +34,6 @@
 	ErrRequestTimeout = errors.New("request timeout")
 )
 
-<<<<<<< HEAD
-//ResponseFuture for
-type ResponseFuture struct {
-	ResponseCommand *RemotingCommand
-	sendRequestOK   bool
-	Err             error
-	opaque          int32
-	timeout         time.Duration
-	callback        func(*ResponseFuture)
-	beginTimestamp  time.Duration
-	done            chan bool
-	callbackOnce    sync.Once
-}
-
-//NewResponseFuture create ResponseFuture with opaque, timeout and callback
-func NewResponseFuture(opaque int32, timeout time.Duration, callback func(*ResponseFuture)) *ResponseFuture {
-	return &ResponseFuture{
-		opaque:         opaque,
-		done:           make(chan bool),
-		timeout:        timeout,
-		callback:       callback,
-		beginTimestamp: time.Duration(time.Now().Unix()) * time.Second,
-	}
-}
-
-func (r *ResponseFuture) executeInvokeCallback() {
-	r.callbackOnce.Do(func() {
-		if r.callback != nil {
-			r.callback(r)
-		}
-	})
-}
-
-func (r *ResponseFuture) isTimeout() bool {
-	elapse := time.Duration(time.Now().Unix()) * time.Second - r.beginTimestamp
-	return elapse > r.timeout
-}
-
-func (r *ResponseFuture) waitResponse() (*RemotingCommand, error) {
-	var (
-		cmd *RemotingCommand
-		err error
-	)
-	timer := time.NewTimer(r.timeout)
-	for {
-		select {
-		case <-r.done:
-			cmd, err = r.ResponseCommand, r.Err
-			goto exit
-		case <-timer.C:
-			err = ErrRequestTimeout
-			goto exit
-		}
-	}
-exit:
-	timer.Stop()
-	return cmd, err
-}
-
-=======
->>>>>>> 45cb3406
 type ClientRequestFunc func(*RemotingCommand) *RemotingCommand
 
 type TcpOption struct {
@@ -102,12 +41,11 @@
 }
 
 type RemotingClient struct {
-	responseTable   sync.Map
-	connectionTable sync.Map
-	option          TcpOption
-	processors      map[int16]ClientRequestFunc
-	connectionLocker  sync.Mutex
-
+	responseTable    sync.Map
+	connectionTable  sync.Map
+	option           TcpOption
+	processors       map[int16]ClientRequestFunc
+	connectionLocker sync.Mutex
 }
 
 func NewRemotingClient() *RemotingClient {
@@ -120,12 +58,8 @@
 	c.processors[code] = f
 }
 
-<<<<<<< HEAD
-func (c *RemotingClient) InvokeSync(addr string, request *RemotingCommand, timeout time.Duration) (*RemotingCommand, error) {
-=======
 // TODO: merge sync and async model. sync should run on async model by blocking on chan
 func (c *RemotingClient) InvokeSync(addr string, request *RemotingCommand, timeoutMillis time.Duration) (*RemotingCommand, error) {
->>>>>>> 45cb3406
 	conn, err := c.connect(addr)
 	if err != nil {
 		return nil, err
@@ -141,12 +75,8 @@
 	return resp.waitResponse()
 }
 
-<<<<<<< HEAD
-func (c *RemotingClient) InvokeAsync(addr string, request *RemotingCommand, timeout time.Duration, callback func(*ResponseFuture)) error {
-=======
 // InvokeAsync send request witout blocking, just return immediately.
 func (c *RemotingClient) InvokeAsync(addr string, request *RemotingCommand, timeoutMillis time.Duration, callback func(*ResponseFuture)) error {
->>>>>>> 45cb3406
 	conn, err := c.connect(addr)
 	if err != nil {
 		return err
@@ -157,12 +87,8 @@
 	if err != nil {
 		return err
 	}
-<<<<<<< HEAD
-	resp.sendRequestOK = true
-=======
 	resp.SendRequestOK = true
 	go c.receiveAsync(resp)
->>>>>>> 45cb3406
 	return nil
 }
 
@@ -185,7 +111,7 @@
 	rfs := make([]*ResponseFuture, 0)
 	c.responseTable.Range(func(key, value interface{}) bool {
 		if resp, ok := value.(*ResponseFuture); ok {
-			if (resp.beginTimestamp + resp.timeout + time.Second) <= time.Duration(time.Now().Unix()) * time.Second {
+			if (resp.beginTimestamp + resp.timeout + time.Second) <= time.Duration(time.Now().Unix())*time.Second {
 				rfs = append(rfs, resp)
 				c.responseTable.Delete(key)
 			}
