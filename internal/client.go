--- conflicted
+++ resolved
@@ -808,7 +808,6 @@
 }
 
 func (c *rmqClient) RegisterProducer(group string, producer InnerProducer) error {
-<<<<<<< HEAD
 	_, exist := c.producerMap.Load(group)
 	if exist {
 		rlog.Warning("the producer group exist already", map[string]interface{}{
@@ -817,12 +816,6 @@
 		return fmt.Errorf("the producer group exist already")
 	}
 	c.producerMap.Store(group, producer)
-=======
-	_, loaded := c.producerMap.LoadOrStore(group, producer)
-	if loaded {
-		return fmt.Errorf("the producer group \"%s\" has been created, specify another one", c.option.GroupName)
-	}
->>>>>>> 9a16e864
 	return nil
 }
 
