/*
Licensed to the Apache Software Foundation (ASF) under one or more
contributor license agreements.  See the NOTICE file distributed with
this work for additional information regarding copyright ownership.
The ASF licenses this file to You under the Apache License, Version 2.0
(the "License"); you may not use this file except in compliance with
the License.  You may obtain a copy of the License at

    http://www.apache.org/licenses/LICENSE-2.0

Unless required by applicable law or agreed to in writing, software
distributed under the License is distributed on an "AS IS" BASIS,
WITHOUT WARRANTIES OR CONDITIONS OF ANY KIND, either express or implied.
See the License for the specific language governing permissions and
limitations under the License.
*/

package kernel

import (
	"bytes"
	"context"
	"errors"
	"fmt"
	"os"
	"strconv"
	"strings"
	"sync"
	"time"

	"github.com/apache/rocketmq-client-go/internal/remote"
	"github.com/apache/rocketmq-client-go/primitive"
	"github.com/apache/rocketmq-client-go/rlog"
)

const (
	defaultTraceRegionID = "DefaultRegion"

	// tracing message switch
	_TranceOff = "false"

	// Pulling topic information interval from the named server
	_PullNameServerInterval = 30 * time.Second

	// Pulling topic information interval from the named server
	_HeartbeatBrokerInterval = 30 * time.Second

	// Offset persistent interval for consumer
	_PersistOffset = 5 * time.Second

	// Rebalance interval
	_RebalanceInterval = 10 * time.Second
)

var (
	ErrServiceState = errors.New("service state is not running, please check")

	_VIPChannelEnable = false
)

func init() {
	if os.Getenv("com.rocketmq.sendMessageWithVIPChannel") != "" {
		value, err := strconv.ParseBool(os.Getenv("com.rocketmq.sendMessageWithVIPChannel"))
		if err == nil {
			_VIPChannelEnable = value
		}
	}
}

type InnerProducer interface {
	PublishTopicList() []string
	UpdateTopicPublishInfo(topic string, info *TopicPublishInfo)
	IsPublishTopicNeedUpdate(topic string) bool
	//GetTransactionListener() TransactionListener
	IsUnitMode() bool
}

type InnerConsumer interface {
	PersistConsumerOffset()
	UpdateTopicSubscribeInfo(topic string, mqs []*primitive.MessageQueue)
	IsSubscribeTopicNeedUpdate(topic string) bool
	SubscriptionDataList() []*SubscriptionData
	Rebalance()
	IsUnitMode() bool
}

type RMQClient struct {
	option primitive.ClientOption
	// group -> InnerProducer
	producerMap sync.Map

	// group -> InnerConsumer
	consumerMap sync.Map
	once        sync.Once

	remoteClient *remote.RemotingClient
	hbMutex      sync.Mutex
}

var clientMap sync.Map

func GetOrNewRocketMQClient(option primitive.ClientOption) *RMQClient {
	client := &RMQClient{
		option:       option,
		remoteClient: remote.NewRemotingClient(),
	}
	actual, loaded := clientMap.LoadOrStore(client.ClientID(), client)
	if !loaded {
		client.remoteClient.RegisterRequestFunc(ReqNotifyConsumerIdsChanged, func(req *remote.RemotingCommand) *remote.RemotingCommand {
			rlog.Infof("receive broker's notification, the consumer group: %s", req.ExtFields["consumerGroup"])
			client.RebalanceImmediately()
			return nil
		})
	}
	return actual.(*RMQClient)
}

func (c *RMQClient) Start() {
	c.once.Do(func() {
		// TODO fetchNameServerAddr
		go func() {}()

		// schedule update route info
		go func() {
			// delay
			time.Sleep(50 * time.Millisecond)
			for {
				c.UpdateTopicRouteInfo()
				time.Sleep(_PullNameServerInterval)
			}
		}()

		// TODO cleanOfflineBroker & sendHeartbeatToAllBrokerWithLock
		go func() {
			for {
				cleanOfflineBroker()
				c.SendHeartbeatToAllBrokerWithLock()
				time.Sleep(_HeartbeatBrokerInterval)
			}
		}()

		// schedule persist offset
		go func() {
			//time.Sleep(10 * time.Second)
			for {
				c.consumerMap.Range(func(key, value interface{}) bool {
					consumer := value.(InnerConsumer)
					consumer.PersistConsumerOffset()
					return true
				})
				time.Sleep(_PersistOffset)
			}
		}()

		go func() {
			for {
				c.RebalanceImmediately()
				time.Sleep(_RebalanceInterval)
			}
		}()
	})
}

func (c *RMQClient) Shutdown() {
	// TODO
}

func (c *RMQClient) ClientID() string {
	id := c.option.ClientIP + "@" + c.option.InstanceName
	if c.option.UnitName != "" {
		id += "@" + c.option.UnitName
	}
	return id
}

func (c *RMQClient) InvokeSync(addr string, request *remote.RemotingCommand,
	timeoutMillis time.Duration) (*remote.RemotingCommand, error) {
	return c.remoteClient.InvokeSync(addr, request, timeoutMillis)
}

func (c *RMQClient) InvokeOneWay(addr string, request *remote.RemotingCommand,
	timeoutMillis time.Duration) error {
	return c.remoteClient.InvokeOneWay(addr, request, timeoutMillis)
}

func (c *RMQClient) CheckClientInBroker() {
}

// TODO
func (c *RMQClient) SendHeartbeatToAllBrokerWithLock() {
	c.hbMutex.Lock()
	defer c.hbMutex.Unlock()
	hbData := &heartbeatData{
		ClientId: c.ClientID(),
	}
	pData := make([]producerData, 0)
	c.producerMap.Range(func(key, value interface{}) bool {
		pData = append(pData, producerData(key.(string)))
		return true
	})

	cData := make([]consumerData, 0)
	c.consumerMap.Range(func(key, value interface{}) bool {
		consumer := value.(InnerConsumer)
		cData = append(cData, consumerData{
			GroupName:         key.(string),
			CType:             "PUSH",
			MessageModel:      "CLUSTERING",
			Where:             "CONSUME_FROM_FIRST_OFFSET",
			UnitMode:          consumer.IsUnitMode(),
			SubscriptionDatas: consumer.SubscriptionDataList(),
		})
		return true
	})
	hbData.ProducerDatas = pData
	hbData.ConsumerDatas = cData
	if len(pData) == 0 && len(cData) == 0 {
		rlog.Info("sending heartbeat, but no consumer and no consumer")
		return
	}
	brokerAddressesMap.Range(func(key, value interface{}) bool {
		brokerName := key.(string)
		data := value.(*BrokerData)
		for id, addr := range data.BrokerAddresses {
			cmd := remote.NewRemotingCommand(ReqHeartBeat, nil, hbData.encode())
			response, err := c.remoteClient.InvokeSync(addr, cmd, 3*time.Second)
			if err != nil {
				rlog.Warnf("send heart beat to broker error: %s", err.Error())
				return true
			}
			if response.Code == ResSuccess {
				v, exist := brokerVersionMap.Load(brokerName)
				var m map[string]int32
				if exist {
					m = v.(map[string]int32)
				} else {
					m = make(map[string]int32, 4)
					brokerVersionMap.Store(brokerName, m)
				}
				m[brokerName] = int32(response.Version)
				rlog.Infof("send heart beat to broker[%s %d %s] success", brokerName, id, addr)
			}
		}
		return true
	})
}

func (c *RMQClient) UpdateTopicRouteInfo() {
	publishTopicSet := make(map[string]bool, 0)
	c.producerMap.Range(func(key, value interface{}) bool {
		producer := value.(InnerProducer)
		list := producer.PublishTopicList()
		for idx := range list {
			publishTopicSet[list[idx]] = true
		}
		return true
	})
	for topic := range publishTopicSet {
		c.UpdatePublishInfo(topic, UpdateTopicRouteInfo(topic))
	}

	subscribedTopicSet := make(map[string]bool, 0)
	c.consumerMap.Range(func(key, value interface{}) bool {
		consumer := value.(InnerConsumer)
		list := consumer.SubscriptionDataList()
		for idx := range list {
			if !strings.HasPrefix(list[idx].Topic, RetryGroupTopicPrefix) {
				subscribedTopicSet[list[idx].Topic] = true
			}
		}
		return true
	})

	for topic := range subscribedTopicSet {
		c.UpdateSubscribeInfo(topic, UpdateTopicRouteInfo(topic))
	}
}

// SendMessageAsync send message with batch by async
func (c *RMQClient) SendMessageAsync(ctx context.Context, brokerAddrs, brokerName string, request *SendMessageRequest,
	msgs []*primitive.Message, f func(result *primitive.SendResult)) error {
	return nil
}

func (c *RMQClient) SendMessageOneWay(ctx context.Context, brokerAddrs string, request *SendMessageRequest,
	msgs []*primitive.Message) (*primitive.SendResult, error) {
	cmd := remote.NewRemotingCommand(ReqSendBatchMessage, request, encodeMessages(msgs))
	err := c.remoteClient.InvokeOneWay(brokerAddrs, cmd, 3*time.Second)
	if err != nil {
		rlog.Warnf("send messages with oneway error: %v", err)
	}
	return nil, err
}

func (c *RMQClient) ProcessSendResponse(brokerName string, cmd *remote.RemotingCommand, resp *primitive.SendResult, msgs ...*primitive.Message) {
	var status primitive.SendStatus
	switch cmd.Code {
	case ResFlushDiskTimeout:
		status = primitive.SendFlushDiskTimeout
	case ResFlushSlaveTimeout:
		status = primitive.SendFlushSlaveTimeout
	case ResSlaveNotAvailable:
		status = primitive.SendSlaveNotAvailable
	case ResSuccess:
		status = primitive.SendOK
	default:
		// TODO process unknown code
	}

	msgIDs := make([]string, 0)
	for i := 0; i < len(msgs); i++ {
		msgIDs = append(msgIDs, msgs[i].Properties[primitive.PropertyUniqueClientMessageIdKeyIndex])
	}

	regionId := cmd.ExtFields[primitive.PropertyMsgRegion]
	trace := cmd.ExtFields[primitive.PropertyTraceSwitch]

	if regionId == "" {
		regionId = defaultTraceRegionID
	}

	qId, _ := strconv.Atoi(cmd.ExtFields["queueId"])
	off, _ := strconv.ParseInt(cmd.ExtFields["queueOffset"], 10, 64)

	resp.Status = status
	resp.MsgID = cmd.ExtFields["msgId"]
	resp.OffsetMsgID = cmd.ExtFields["msgId"]
	resp.MessageQueue = &primitive.MessageQueue{
		Topic:      msgs[0].Topic,
		BrokerName: brokerName,
		QueueId:    qId,
	}
	resp.QueueOffset = off
	//TransactionID: sendResponse.TransactionId,
	resp.RegionID = regionId
	resp.TraceOn = trace != "" && trace != _TranceOff

}

// PullMessage with sync
func (c *RMQClient) PullMessage(ctx context.Context, brokerAddrs string, request *PullMessageRequest) (*primitive.PullResult, error) {
	cmd := remote.NewRemotingCommand(ReqPullMessage, request, nil)
	res, err := c.remoteClient.InvokeSync(brokerAddrs, cmd, 3*time.Second)
	if err != nil {
		return nil, err
	}

	return c.processPullResponse(res)
}

func (c *RMQClient) processPullResponse(response *remote.RemotingCommand) (*primitive.PullResult, error) {

	pullResult := &primitive.PullResult{}
	switch response.Code {
	case ResSuccess:
		pullResult.Status = primitive.PullFound
	case ResPullNotFound:
		pullResult.Status = primitive.PullNoNewMsg
	case ResPullRetryImmediately:
		pullResult.Status = primitive.PullNoMsgMatched
	case ResPullOffsetMoved:
		pullResult.Status = primitive.PullOffsetIllegal
	default:
		return nil, fmt.Errorf("unknown Response Code: %d, remark: %s", response.Code, response.Remark)
	}

	c.decodeCommandCustomHeader(pullResult, response)
	//pullResult
	//pullResult.messageExts = decodeMessage(response.Body) TODO parse in top

	return pullResult, nil
}

func (c *RMQClient) decodeCommandCustomHeader(pr *primitive.PullResult, cmd *remote.RemotingCommand) {
	v, exist := cmd.ExtFields["maxOffset"]
	if exist {
		pr.MaxOffset, _ = strconv.ParseInt(v, 10, 64)
	}

	v, exist = cmd.ExtFields["minOffset"]
	if exist {
		pr.MinOffset, _ = strconv.ParseInt(v, 10, 64)
	}

	v, exist = cmd.ExtFields["nextBeginOffset"]
	if exist {
		pr.NextBeginOffset, _ = strconv.ParseInt(v, 10, 64)
	}

	v, exist = cmd.ExtFields["suggestWhichBrokerId"]
	if exist {
		pr.SuggestWhichBrokerId, _ = strconv.ParseInt(v, 10, 64)
	}
}

<<<<<<< HEAD
	//response.Body
	//pullResult.messageExts
	//pullResult.messageExts = decodeMessage(response.Body) TODO parse in top
=======
>>>>>>> 849f972c


// PullMessageAsync pull message async
func (c *RMQClient) PullMessageAsync(ctx context.Context, brokerAddrs string, request *PullMessageRequest, f func(result *primitive.PullResult)) error {
	return nil
}

func (c *RMQClient) RegisterConsumer(group string, consumer InnerConsumer) error {
	c.consumerMap.Store(group, consumer)
	return nil
}

func (c *RMQClient) UnregisterConsumer(group string) {
}

func (c *RMQClient) RegisterProducer(group string, producer InnerProducer) {
	c.producerMap.Store(group, producer)
}

func (c *RMQClient) UnregisterProducer(group string) {
}

func (c *RMQClient) SelectProducer(group string) InnerProducer {
	return nil
}

func (c *RMQClient) SelectConsumer(group string) InnerConsumer {
	return nil
}

func (c *RMQClient) RebalanceImmediately() {
	c.consumerMap.Range(func(key, value interface{}) bool {
		consumer := value.(InnerConsumer)
		consumer.Rebalance()
		return true
	})
}

func (c *RMQClient) UpdatePublishInfo(topic string, data *TopicRouteData) {
	if data == nil {
		return
	}
	if !c.isNeedUpdatePublishInfo(topic) {
		return
	}
	c.producerMap.Range(func(key, value interface{}) bool {
		p := value.(InnerProducer)
		publishInfo := routeData2PublishInfo(topic, data)
		publishInfo.HaveTopicRouterInfo = true
		p.UpdateTopicPublishInfo(topic, publishInfo)
		return true
	})
}

func (c *RMQClient) isNeedUpdatePublishInfo(topic string) bool {
	var result bool
	c.producerMap.Range(func(key, value interface{}) bool {
		p := value.(InnerProducer)
		if p.IsPublishTopicNeedUpdate(topic) {
			result = true
			return false
		}
		return true
	})
	return result
}

func (c *RMQClient) UpdateSubscribeInfo(topic string, data *TopicRouteData) {
	if data == nil {
		return
	}
	if !c.isNeedUpdateSubscribeInfo(topic) {
		return
	}
	c.consumerMap.Range(func(key, value interface{}) bool {
		consumer := value.(InnerConsumer)
		// TODO
		consumer.UpdateTopicSubscribeInfo(topic, routeData2SubscribeInfo(topic, data))
		return true
	})
}

func (c *RMQClient) isNeedUpdateSubscribeInfo(topic string) bool {
	var result bool
	c.consumerMap.Range(func(key, value interface{}) bool {
		consumer := value.(InnerConsumer)
		if consumer.IsSubscribeTopicNeedUpdate(topic) {
			result = true
			return false
		}
		return true
	})
	return result
}

func routeData2SubscribeInfo(topic string, data *TopicRouteData) []*primitive.MessageQueue {
	list := make([]*primitive.MessageQueue, 0)
	for idx := range data.QueueDataList {
		qd := data.QueueDataList[idx]
		if queueIsReadable(qd.Perm) {
			for i := 0; i < qd.ReadQueueNums; i++ {
				list = append(list, &primitive.MessageQueue{
					Topic:      topic,
					BrokerName: qd.BrokerName,
					QueueId:    i,
				})
			}
		}
	}
	return list
}

func encodeMessages(message []*primitive.Message) []byte {
	var buffer bytes.Buffer
	index := 0
	for index < len(message) {
		buffer.Write(message[index].Body)
	}
	return buffer.Bytes()
}

func brokerVIPChannel(brokerAddr string) string {
	if !_VIPChannelEnable {
		return brokerAddr
	}
	var brokerAddrNew strings.Builder
	ipAndPort := strings.Split(brokerAddr, ":")
	port, err := strconv.Atoi(ipAndPort[1])
	if err != nil {
		return ""
	}
	brokerAddrNew.WriteString(ipAndPort[0])
	brokerAddrNew.WriteString(":")
	brokerAddrNew.WriteString(strconv.Itoa(port - 2))
	return brokerAddrNew.String()
}<|MERGE_RESOLUTION|>--- conflicted
+++ resolved
@@ -365,8 +365,6 @@
 	}
 
 	c.decodeCommandCustomHeader(pullResult, response)
-	//pullResult
-	//pullResult.messageExts = decodeMessage(response.Body) TODO parse in top
 
 	return pullResult, nil
 }
@@ -392,14 +390,6 @@
 		pr.SuggestWhichBrokerId, _ = strconv.ParseInt(v, 10, 64)
 	}
 }
-
-<<<<<<< HEAD
-	//response.Body
-	//pullResult.messageExts
-	//pullResult.messageExts = decodeMessage(response.Body) TODO parse in top
-=======
->>>>>>> 849f972c
-
 
 // PullMessageAsync pull message async
 func (c *RMQClient) PullMessageAsync(ctx context.Context, brokerAddrs string, request *PullMessageRequest, f func(result *primitive.PullResult)) error {
