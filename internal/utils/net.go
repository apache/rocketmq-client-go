/*
Licensed to the Apache Software Foundation (ASF) under one or more
contributor license agreements.  See the NOTICE file distributed with
this work for additional information regarding copyright ownership.
The ASF licenses this file to You under the Apache License, Version 2.0
(the "License"); you may not use this file except in compliance with
the License.  You may obtain a copy of the License at

    http://www.apache.org/licenses/LICENSE-2.0

Unless required by applicable law or agreed to in writing, software
distributed under the License is distributed on an "AS IS" BASIS,
WITHOUT WARRANTIES OR CONDITIONS OF ANY KIND, either express or implied.
See the License for the specific language governing permissions and
limitations under the License.
*/

package utils

import (
	"bytes"
	"fmt"
	"net"
	"strconv"
	"strings"
	"time"

	"github.com/apache/rocketmq-client-go/v2/errors"
)

var (
	LocalIP string
)

func init() {
	ip, err := ClientIP4()
	if err != nil {
		LocalIP = ""
	} else {
		LocalIP = fmt.Sprintf("%d.%d.%d.%d", ip[0], ip[1], ip[2], ip[3])
	}
}

func ClientIP4() ([]byte, error) {
	if ifaces, err := net.Interfaces(); err == nil && ifaces != nil {
		for _, iface := range ifaces {
			if iface.Flags&net.FlagLoopback != 0 || iface.Flags&net.FlagUp == 0 {
				continue
			}
			if addrs, err := iface.Addrs(); err == nil && addrs != nil {
				for _, addr := range addrs {
					if ipnet, ok := addr.(*net.IPNet); ok && !ipnet.IP.IsLoopback() {
						if ip4 := ipnet.IP.To4(); ip4 != nil {
							return ip4, nil
						}
					}
				}
			}
		}
	}
	return nil, errors.ErrUnknownIP
}

func FakeIP() []byte {
	buf := bytes.NewBufferString("")
	buf.WriteString(strconv.FormatInt(time.Now().UnixNano()/int64(time.Millisecond), 10))
	return buf.Bytes()[4:8]
}

func GetAddressByBytes(data []byte) string {
<<<<<<< HEAD
	return net.IP(data).String()
=======
	return net.IPv4(data[0], data[1], data[2], data[3]).String()
}


// AdaptIPv6 adapts an IPv6 address to a format that can be used with net.DialContext, it will return the original address if the address is not a valid IPv6 address
// addr must contain a valid IPv6 address and a port number
func AdaptIPv6(addr string) string {
	var host, port string
	var err error
	host, port, err = net.SplitHostPort(addr)
	if err != nil {
		// if the address is not in the format of host:port, return the original address 
		if addrErr, ok := err.(*net.AddrError); ok && addrErr.Err == "too many colons in address" {
			if i := strings.LastIndex(addr, ":"); i > 0 {
				host = addr[:i]
				port = addr[i+1:]
			}
		} else {
			return addr 
		}
	}

	if _, err := strconv.Atoi(port); err != nil {
		// if the port is not a valid port, return the original address
		return addr 
	}

	if ip := net.ParseIP(host); ip == nil || ip.To4() != nil {
		// if the host is not a valid IP address or is an IPv4 address, return the original address
		return addr
	} 

	// if the host is in the format of [host]:port, return the original address 
	if strings.HasPrefix(host, "[") && strings.HasSuffix(host, "]") {
		return net.JoinHostPort(host[1:len(host)-1], port)
	}


	return net.JoinHostPort(host, port)
	
>>>>>>> 47459af1
}<|MERGE_RESOLUTION|>--- conflicted
+++ resolved
@@ -68,10 +68,7 @@
 }
 
 func GetAddressByBytes(data []byte) string {
-<<<<<<< HEAD
 	return net.IP(data).String()
-=======
-	return net.IPv4(data[0], data[1], data[2], data[3]).String()
 }
 
 
@@ -111,5 +108,4 @@
 
 	return net.JoinHostPort(host, port)
 	
->>>>>>> 47459af1
 }