--- conflicted
+++ resolved
@@ -24,7 +24,7 @@
 )
 
 const (
-<<<<<<< HEAD
+	ReqSendMessage              = int16(10)
 	ReqPullMessage              = int16(11)
 	ReqQueryConsumerOffset      = int16(14)
 	ReqUpdateConsumerOffset     = int16(15)
@@ -41,20 +41,6 @@
 	ReqResetConsuemrOffset      = int16(220)
 	ReqGetConsumerRunningInfo   = int16(307)
 	ReqConsumeMessageDirectly   = int16(309)
-=======
-	ReqSendMessage         = int16(10)
-	ReqPullMessage             = int16(11)
-	ReqQueryConsumerOffset     = int16(14)
-	ReqUpdateConsumerOffset    = int16(15)
-	ReqSearchOffsetByTimestamp = int16(30)
-	ReqGetMaxOffset            = int16(30)
-	ReqHeartBeat               = int16(34)
-	ReqGetConsumerListByGroup  = int16(38)
-	ReqLockBatchMQ             = int16(41)
-	ReqUnlockBatchMQ           = int16(42)
-	ReqGetRouteInfoByTopic     = int16(105)
-	ReqSendBatchMessage        = int16(320)
->>>>>>> ef39b282
 )
 
 type SendMessageRequest struct {
