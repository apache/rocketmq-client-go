--- conflicted
+++ resolved
@@ -51,7 +51,7 @@
 	// brokerName -> map[string]int32
 	brokerVersionMap sync.Map
 
-	//publishInfoMap sync.Map
+	publishInfoMap sync.Map
 	//subscribeInfoMap sync.Map
 	routeDataMap sync.Map
 	lockNamesrv  sync.Mutex
@@ -118,17 +118,6 @@
 	if !exist {
 		return ""
 	}
-<<<<<<< HEAD
-
-	// update publish info
-	publishInfo := routeData2PublishInfo(topic, routeData)
-	publishInfo.HaveTopicRouterInfo = true
-
-	old, _ := publishInfoMap.Load(topic)
-	publishInfoMap.Store(topic, publishInfo)
-	if old != nil {
-		rlog.Infof("Old TopicPublishInfo [%s] removed.", old)
-=======
 	routeData := v.(*TopicRouteData)
 	if len(routeData.BrokerDataList) == 0 {
 		return ""
@@ -145,7 +134,6 @@
 			}
 			i--
 		}
->>>>>>> e6de4b44
 	}
 	return addr
 }
