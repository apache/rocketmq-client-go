/*
 * Licensed to the Apache Software Foundation (ASF) under one or more
 * contributor license agreements.  See the NOTICE file distributed with
 * this work for additional information regarding copyright ownership.
 * The ASF licenses this file to You under the Apache License, Version 2.0
 * (the "License"); you may not use this file except in compliance with
 * the License.  You may obtain a copy of the License at
 *
 *     http://www.apache.org/licenses/LICENSE-2.0
 *
 *  Unless required by applicable law or agreed to in writing, software
 *  distributed under the License is distributed on an "AS IS" BASIS,
 *  WITHOUT WARRANTIES OR CONDITIONS OF ANY KIND, either express or implied.
 *  See the License for the specific language governing permissions and
 *  limitations under the License.
 */
package remote

import (
	"encoding/binary"
	"errors"
	"net"
	"sync"
	"time"

	"github.com/apache/rocketmq-client-go/utils"
	log "github.com/sirupsen/logrus"
)

var (
	ErrRequestTimeout = errors.New("request timeout")
)

type RemotingClient interface {
	InvokeSync(request *RemotingCommand) (*RemotingCommand, error)
	InvokeAsync(request *RemotingCommand, f func(*RemotingCommand)) error
	InvokeOneWay(request *RemotingCommand) error
}

// ClientConfig common config
type ClientConfig struct {
	// NameServer or Broker address
	RemotingAddress string

	ClientIP     string
	InstanceName string

	// Heartbeat interval in microseconds with message broker, default is 30
	HeartbeatBrokerInterval time.Duration

	// request timeout time
	RequestTimeout time.Duration
	CType          byte

	UnitMode          bool
	UnitName          string
	VipChannelEnabled bool
}

type defaultClient struct {
	//clientId     string
	config ClientConfig
	conn   net.Conn
	// requestId
	opaque int32

	// int32 -> ResponseFuture
	responseTable sync.Map
	codec         serializer
	exitCh        chan interface{}
}

func NewRemotingClient(config ClientConfig) (RemotingClient, error) {
	client := &defaultClient{
		config: config,
	}

	switch config.CType {
	case JSON:
		client.codec = &jsonCodec{}
	case RocketMQ:
		client.codec = &rmqCodec{}
	default:
		return nil, errors.New("unknow codec")
	}

	conn, err := net.Dial("tcp", config.RemotingAddress)
	if err != nil {
		log.Error(err)
		return nil, err
	}
	client.conn = conn
	go client.listen()
	go client.clearExpiredRequest()
	return client, nil
}

<<<<<<< HEAD
func (client *defaultClient) InvokeSync(request *RemotingCommand) (*RemotingCommand, error) {
=======
func (client *defaultClient) InvokeSync(request *remotingCommand) (*remotingCommand, error) {
>>>>>>> addf6f92
	response := &ResponseFuture{
		SendRequestOK:  false,
		Opaque:         request.Opaque,
		TimeoutMillis:  client.config.RequestTimeout,
		BeginTimestamp: time.Now().Unix(),
		Done:           make(chan bool),
	}
	header, err := encode(request)
	body := request.Body
	client.responseTable.Store(request.Opaque, response)
	err = client.doRequest(header, body)

	if err != nil {
		log.Error(err)
		return nil, err
	}
	select {
	case <-response.Done:
		rmd := response.ResponseCommand
		return rmd, nil
	case <-time.After(client.config.RequestTimeout):
		return nil, ErrRequestTimeout
	}
}

<<<<<<< HEAD
func (client *defaultClient) InvokeAsync(request *RemotingCommand, f func(*RemotingCommand)) error {
=======
func (client *defaultClient) InvokeAsync(request *remotingCommand, f func(*remotingCommand)) error {
>>>>>>> addf6f92
	response := &ResponseFuture{
		SendRequestOK:  false,
		Opaque:         request.Opaque,
		TimeoutMillis:  client.config.RequestTimeout,
		BeginTimestamp: time.Now().Unix(),
		callback:       f,
	}
	client.responseTable.Store(request.Opaque, response)
	header, err := encode(request)
	if err != nil {
		return err
	}

	body := request.Body
	return client.doRequest(header, body)
}

func (client *defaultClient) InvokeOneWay(request *RemotingCommand) error {
	header, err := encode(request)
	if err != nil {
		return err
	}

	body := request.Body
	return client.doRequest(header, body)
}

func (client *defaultClient) doRequest(header, body []byte) error {
	var requestBytes = make([]byte, len(header)+len(body))
	copy(requestBytes, header)
	if len(body) > 0 {
		copy(requestBytes[len(header):], body)
	}

	_, err := client.conn.Write(requestBytes)
	return err
}

func (client *defaultClient) close() {
	// TODO process response
	client.conn.Close()
}

func (client *defaultClient) listen() {
	rb := utils.NewRingBuffer(4096)

	var frameSize int32
	go func() {
		for {
			err := binary.Read(rb, binary.BigEndian, &frameSize)
			if err != nil {
				// TODO
			}
			data := make([]byte, frameSize)

			_, err = rb.Read(data)

			if err != nil {
				// TODO
			}

			cmd, err := decode(data)
			if cmd.isResponseType() {
				client.handleResponse(cmd)
			} else {
				client.handleRequestFromServer(cmd)
			}
		}
	}()

	buf := make([]byte, 4096)
	for {
		n, err := client.conn.Read(buf)
		if err != nil {
			log.Errorf("read data from connection errors: %v", err)
			return
		}
		err = rb.Write(buf[:n])
		if err != nil {
			// just log
			log.Errorf("write data to buffer errors: %v", err)
		}

	}
}

func (client *defaultClient) handleRequestFromServer(cmd *RemotingCommand) {
	//responseCommand := client.clientRequestProcessor(cmd)
	//if responseCommand == nil {
	//	return
	//}
	//responseCommand.Opaque = cmd.Opaque
	//responseCommand.markResponseType()
	//header, err := encode(responseCommand)
	//body := responseCommand.Body
	//err = client.doRequest(header, body)
	//if err != nil {
	//	log.Error(err)
	//}
}

func (client *defaultClient) handleResponse(cmd *RemotingCommand) error {
	//response, err := client.getResponse(cmd.Opaque)
	////client.removeResponse(cmd.Opaque)
	//if err != nil {
	//	return err
	//}
	//
	//response.ResponseCommand = cmd
	//response.callback(cmd)
	//
	//if response.Done != nil {
	//	response.Done <- true
	//}
	return nil
}

func (client *defaultClient) clearExpiredRequest() {
	//for seq, responseObj := range client.responseTable.Items() {
	//	response := responseObj.(*ResponseFuture)
	//	if (response.BeginTimestamp + 30) <= time.Now().Unix() {
	//		//30 minutes expired
	//		client.responseTable.Remove(seq)
	//		response.callback(nil)
	//		log.Warningf("remove time out request %v", response)
	//	}
	//}
}<|MERGE_RESOLUTION|>--- conflicted
+++ resolved
@@ -76,9 +76,9 @@
 	}
 
 	switch config.CType {
-	case JSON:
+	case JsonCodecs:
 		client.codec = &jsonCodec{}
-	case RocketMQ:
+	case RocketMQCodecs:
 		client.codec = &rmqCodec{}
 	default:
 		return nil, errors.New("unknow codec")
@@ -95,11 +95,7 @@
 	return client, nil
 }
 
-<<<<<<< HEAD
 func (client *defaultClient) InvokeSync(request *RemotingCommand) (*RemotingCommand, error) {
-=======
-func (client *defaultClient) InvokeSync(request *remotingCommand) (*remotingCommand, error) {
->>>>>>> addf6f92
 	response := &ResponseFuture{
 		SendRequestOK:  false,
 		Opaque:         request.Opaque,
@@ -125,11 +121,7 @@
 	}
 }
 
-<<<<<<< HEAD
 func (client *defaultClient) InvokeAsync(request *RemotingCommand, f func(*RemotingCommand)) error {
-=======
-func (client *defaultClient) InvokeAsync(request *remotingCommand, f func(*remotingCommand)) error {
->>>>>>> addf6f92
 	response := &ResponseFuture{
 		SendRequestOK:  false,
 		Opaque:         request.Opaque,
