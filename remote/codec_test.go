/*
 * Licensed to the Apache Software Foundation (ASF) under one or more
 * contributor license agreements.  See the NOTICE file distributed with
 * this work for additional information regarding copyright ownership.
 * The ASF licenses this file to You under the Apache License, Version 2.0
 * (the "License"); you may not use this file except in compliance with
 * the License.  You may obtain a copy of the License at
 *
 *     http://www.apache.org/licenses/LICENSE-2.0
 *
 *  Unless required by applicable law or agreed to in writing, software
 *  distributed under the License is distributed on an "AS IS" BASIS,
 *  WITHOUT WARRANTIES OR CONDITIONS OF ANY KIND, either express or implied.
 *  See the License for the specific language governing permissions and
 *  limitations under the License.
 */
package remote

import (
	"math/rand"
	"reflect"
	"testing"
)

<<<<<<< HEAD
func randomBytes(length int) []byte {
	bs := make([]byte, length)
	if _, err := rand.Read(bs); err != nil {
		panic("read random bytes fail")
	}
	return bs
}

func randomString(length int) string {
	bs := make([]byte, length)
	for i := 0; i < len(bs); i++ {
		bs[i] = byte(97 + rand.Intn(26))
	}
	return string(bs)
}

func randomNewRemotingCommand() *RemotingCommand {
	properties := make(map[string]string)
	for i := 0; i < 10; i++ {
		properties[randomString(rand.Intn(20))] = randomString(rand.Intn(20))
	}
	body := randomBytes(rand.Intn(100))
	return NewRemotingCommand(int16(rand.Intn(1000)), properties, body)
}

func Test_encode(t *testing.T) {
	for i := 0; i < 1000; i++ {
		rc := randomNewRemotingCommand()
		if _, err := encode(rc); err != nil {
			t.Fatalf("encode RemotingCommand to bytes fail: %v", err)
		}
	}
}

func Benchmark_encode(b *testing.B) {
	rc := randomNewRemotingCommand()
	b.ResetTimer()

	for i := 0; i < b.N; i++ {
		if _, err := encode(rc); err != nil {
			b.Fatalf("encode RemotingCommand to bytes fail: %v", err)
		}
	}
}

func Test_decode(t *testing.T) {
	for i := 0; i < 1000; i++ {
		rc := randomNewRemotingCommand()

		bs, err := encode(rc)
		if err != nil {
			t.Fatalf("encode RemotingCommand to bytes fail: %v", err)
		}

		decodedRc, err := decode(bs[4:])
		if err != nil {
			t.Fatalf("decode bytes to RemotingCommand fail: %v", err)
		}

		if !reflect.DeepEqual(*rc, *decodedRc) {
			t.Fatal("decoded RemotingCommand not equal to the original one")
		}
	}
}

func Benchmark_decode(b *testing.B) {
	rc := randomNewRemotingCommand()
	bs, err := encode(rc)
	if err != nil {
		b.Fatalf("encode RemotingCommand to bytes fail: %v", err)
	}
	b.ResetTimer()

	for i := 0; i < b.N; i++ {
		if _, err := decode(bs[4:]); err != nil {
			b.Fatalf("decode bytes to RemotingCommand fail: %v", err)
		}
	}
}

func Test_jsonCodec_encodeHeader(t *testing.T) {
	for i := 0; i < 1000; i++ {
		rc := randomNewRemotingCommand()

		if _, err := jsonSerializer.encodeHeader(rc); err != nil {
			t.Fatalf("encode header with jsonCodec fail: %v", err)
		}
	}
}

func Benchmark_jsonCodec_encodeHeader(b *testing.B) {
	rc := randomNewRemotingCommand()
	b.ResetTimer()

	for i := 0; i < b.N; i++ {
		if _, err := jsonSerializer.encodeHeader(rc); err != nil {
			b.Fatalf("encode header with jsonCodec fail: %v", err)
		}
	}
}

func Test_jsonCodec_decodeHeader(t *testing.T) {
	for i := 0; i < 1; i++ {
		rc := randomNewRemotingCommand()

		headers, err := jsonSerializer.encodeHeader(rc)
		if err != nil {
			t.Fatalf("encode header with jsonCodec fail: %v", err)
		}

		decodedRc, err := jsonSerializer.decodeHeader(headers)
		if err != nil {
			t.Fatalf("decode header with jsonCodec fail: %v", err)
		}

		if rc.Code != decodedRc.Code ||
			rc.Language != decodedRc.Language ||
			rc.Version != decodedRc.Version ||
			rc.Opaque != rc.Opaque ||
			rc.Flag != rc.Flag ||
			rc.Remark != rc.Remark ||
			!reflect.DeepEqual(rc.ExtFields, decodedRc.ExtFields) {
			t.Fatal("decoded RemotingCommand not equal to the original one")
		}
	}
}

func Benchmark_jsonCodec_decodeHeader(b *testing.B) {
	rc := randomNewRemotingCommand()
	headers, err := jsonSerializer.encodeHeader(rc)
	if err != nil {
		b.Fatalf("encode header with jsonCodec fail: %v", err)
	}
	b.ResetTimer()

	for i := 0; i < b.N; i++ {
		if _, err := jsonSerializer.decodeHeader(headers); err != nil {
			b.Fatalf("decode header with jsonCodec fail: %v", err)
		}
	}
}

func Test_rmqCodec_encodeHeader(t *testing.T) {
	for i := 0; i < 1000; i++ {
		rc := randomNewRemotingCommand()

		if _, err := rocketMqSerializer.encodeHeader(rc); err != nil {
			t.Fatalf("encode header with rmqCodec fail: %v", err)
		}
	}
}

func Benchmark_rmqCodec_encodeHeader(b *testing.B) {
	rc := randomNewRemotingCommand()
	b.ResetTimer()

	for i := 0; i < b.N; i++ {
		if _, err := rocketMqSerializer.encodeHeader(rc); err != nil {
			b.Fatalf("encode header with rmqCodec fail: %v", err)
		}
	}
}

func Test_rmqCodec_decodeHeader(t *testing.T) {
	for i := 0; i < 1; i++ {
		rc := randomNewRemotingCommand()

		headers, err := rocketMqSerializer.encodeHeader(rc)
		if err != nil {
			t.Fatalf("encode header with rmqCodec fail: %v", err)
		}

		decodedRc, err := rocketMqSerializer.decodeHeader(headers)
		if err != nil {
			t.Fatalf("decode header with rmqCodec fail: %v", err)
		}

		if rc.Code != decodedRc.Code ||
			rc.Language != decodedRc.Language ||
			rc.Version != decodedRc.Version ||
			rc.Opaque != rc.Opaque ||
			rc.Flag != rc.Flag ||
			rc.Remark != rc.Remark ||
			!reflect.DeepEqual(rc.ExtFields, decodedRc.ExtFields) {
			t.Fatal("decoded RemotingCommand not equal to the original one")
		}
	}
}

func Benchmark_rmqCodec_decodeHeader(b *testing.B) {
	rc := randomNewRemotingCommand()
	headers, err := rocketMqSerializer.encodeHeader(rc)
	if err != nil {
		b.Fatalf("encode header with rmqCodec fail: %v", err)
	}
	b.ResetTimer()

	for i := 0; i < b.N; i++ {
		if _, err := rocketMqSerializer.decodeHeader(headers); err != nil {
			b.Fatalf("decode header with rmqCodec fail: %v", err)
=======
func TestCommandJsonEncodeDecode(t *testing.T){
	cmd :=newRemotingCommand(int32(192), map[string]string{"brokers":"127.0.0.1"}, []byte("Hello RocketMQCodecs"))
	codecType = JsonCodecs
	cmdData, err:= encode(cmd)
	if err != nil {
		t.Errorf("failed to encode remotingCommand in JSON, %s", err)
	}else{
		if len(cmdData) == 0 {
			t.Errorf("failed to encode remotingCommand, result is empty.")
		}
	}
	newCmd, err := decode(cmdData)
	if err != nil {
		t.Errorf("failed to decode remoting in JSON. %s", err)
	}
	if newCmd.Code != cmd.Code {
		t.Errorf("wrong command code. want=%d, got=%d", cmd.Code, newCmd.Code)
	}
	if newCmd.Language != cmd.Language {
		t.Errorf("wrong command language. want=%d, got=%d", cmd.Language, newCmd.Language)
	}
	if newCmd.Version != cmd.Version {
		t.Errorf("wrong command version. want=%d, got=%d", cmd.Version, newCmd.Version)
	}
	if newCmd.Opaque != cmd.Opaque {
		t.Errorf("wrong command version. want=%d, got=%d", cmd.Opaque, newCmd.Opaque)
	}
	if newCmd.Flag != cmd.Flag {
		t.Errorf("wrong commad flag. want=%d, got=%d", cmd.Flag, newCmd.Flag)
	}
	if newCmd.Remark != cmd.Remark {
		t.Errorf("wrong command remakr. want=%s, got=%s", cmd.Remark, newCmd.Remark)
	}
	for k, v := range cmd.ExtFields {
		if vv, ok := newCmd.ExtFields[k]; !ok {
			t.Errorf("key: %s not exists in newCommand.", k)
		} else {
			if v != vv {
				t.Errorf("wrong value. want=%s, got=%s", v, vv)
			}
		}
	}
}


func TestCommandRocketMQEncodeDecode(t *testing.T){
	cmd :=newRemotingCommand(int32(192), map[string]string{"brokers":"127.0.0.1"}, []byte("Hello RocketMQCodecs"))
	codecType = RocketMQCodecs
	cmdData, err:= encode(cmd)
	if err != nil {
		t.Errorf("failed to encode remotingCommand in JSON, %s", err)
	}else{
		if len(cmdData) == 0 {
			t.Errorf("failed to encode remotingCommand, result is empty.")
		}
	}
	newCmd, err := decode(cmdData)
	if err != nil {
		t.Errorf("failed to decode remoting in JSON. %s", err)
	}
	if newCmd.Code != cmd.Code {
		t.Errorf("wrong command code. want=%d, got=%d", cmd.Code, newCmd.Code)
	}
	if newCmd.Language != cmd.Language {
		t.Errorf("wrong command language. want=%d, got=%d", cmd.Language, newCmd.Language)
	}
	if newCmd.Version != cmd.Version {
		t.Errorf("wrong command version. want=%d, got=%d", cmd.Version, newCmd.Version)
	}
	if newCmd.Opaque != cmd.Opaque {
		t.Errorf("wrong command version. want=%d, got=%d", cmd.Opaque, newCmd.Opaque)
	}
	if newCmd.Flag != cmd.Flag {
		t.Errorf("wrong commad flag. want=%d, got=%d", cmd.Flag, newCmd.Flag)
	}
	if newCmd.Remark != cmd.Remark {
		t.Errorf("wrong command remakr. want=%s, got=%s", cmd.Remark, newCmd.Remark)
	}
	for k, v := range cmd.ExtFields {
		if vv, ok := newCmd.ExtFields[k]; !ok {
			t.Errorf("key: %s not exists in newCommand.", k)
		} else {
			if v != vv {
				t.Errorf("wrong value. want=%s, got=%s", v, vv)
			}
>>>>>>> addf6f92
		}
	}
}<|MERGE_RESOLUTION|>--- conflicted
+++ resolved
@@ -22,7 +22,6 @@
 	"testing"
 )
 
-<<<<<<< HEAD
 func randomBytes(length int) []byte {
 	bs := make([]byte, length)
 	if _, err := rand.Read(bs); err != nil {
@@ -77,7 +76,7 @@
 			t.Fatalf("encode RemotingCommand to bytes fail: %v", err)
 		}
 
-		decodedRc, err := decode(bs[4:])
+		decodedRc, err := decode(bs)
 		if err != nil {
 			t.Fatalf("decode bytes to RemotingCommand fail: %v", err)
 		}
@@ -223,14 +222,17 @@
 	for i := 0; i < b.N; i++ {
 		if _, err := rocketMqSerializer.decodeHeader(headers); err != nil {
 			b.Fatalf("decode header with rmqCodec fail: %v", err)
-=======
-func TestCommandJsonEncodeDecode(t *testing.T){
-	cmd :=newRemotingCommand(int32(192), map[string]string{"brokers":"127.0.0.1"}, []byte("Hello RocketMQCodecs"))
+		}
+	}
+}
+
+func TestCommandJsonEncodeDecode(t *testing.T) {
+	cmd := NewRemotingCommand(192, map[string]string{"brokers": "127.0.0.1"}, []byte("Hello RocketMQCodecs"))
 	codecType = JsonCodecs
-	cmdData, err:= encode(cmd)
+	cmdData, err := encode(cmd)
 	if err != nil {
 		t.Errorf("failed to encode remotingCommand in JSON, %s", err)
-	}else{
+	} else {
 		if len(cmdData) == 0 {
 			t.Errorf("failed to encode remotingCommand, result is empty.")
 		}
@@ -268,14 +270,13 @@
 	}
 }
 
-
-func TestCommandRocketMQEncodeDecode(t *testing.T){
-	cmd :=newRemotingCommand(int32(192), map[string]string{"brokers":"127.0.0.1"}, []byte("Hello RocketMQCodecs"))
+func TestCommandRocketMQEncodeDecode(t *testing.T) {
+	cmd := NewRemotingCommand(192, map[string]string{"brokers": "127.0.0.1"}, []byte("Hello RocketMQCodecs"))
 	codecType = RocketMQCodecs
-	cmdData, err:= encode(cmd)
+	cmdData, err := encode(cmd)
 	if err != nil {
 		t.Errorf("failed to encode remotingCommand in JSON, %s", err)
-	}else{
+	} else {
 		if len(cmdData) == 0 {
 			t.Errorf("failed to encode remotingCommand, result is empty.")
 		}
@@ -309,7 +310,6 @@
 			if v != vv {
 				t.Errorf("wrong value. want=%s, got=%s", v, vv)
 			}
->>>>>>> addf6f92
 		}
 	}
 }