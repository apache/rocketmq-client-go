/*
Licensed to the Apache Software Foundation (ASF) under one or more
contributor license agreements.  See the NOTICE file distributed with
this work for additional information regarding copyright ownership.
The ASF licenses this file to You under the Apache License, Version 2.0
(the "License"); you may not use this file except in compliance with
the License.  You may obtain a copy of the License at

    http://www.apache.org/licenses/LICENSE-2.0

Unless required by applicable law or agreed to in writing, software
distributed under the License is distributed on an "AS IS" BASIS,
WITHOUT WARRANTIES OR CONDITIONS OF ANY KIND, either express or implied.
See the License for the specific language governing permissions and
limitations under the License.
*/

package producer

import (
	"bytes"
	"context"
	"fmt"
	"strconv"
	"sync"
	"sync/atomic"
	"time"

	"github.com/pkg/errors"
	uuid "github.com/satori/go.uuid"

	errors2 "github.com/apache/rocketmq-client-go/v2/errors"
	"github.com/apache/rocketmq-client-go/v2/internal"
	"github.com/apache/rocketmq-client-go/v2/internal/remote"
	"github.com/apache/rocketmq-client-go/v2/internal/utils"
	"github.com/apache/rocketmq-client-go/v2/primitive"
	"github.com/apache/rocketmq-client-go/v2/rlog"
)

type defaultProducer struct {
	group       string
	client      internal.RMQClient
	state       int32
	options     producerOptions
	publishInfo sync.Map
	callbackCh  chan interface{}

	interceptor primitive.Interceptor
}

func NewDefaultProducer(opts ...Option) (*defaultProducer, error) {
	defaultOpts := defaultProducerOptions()
	for _, apply := range opts {
		apply(&defaultOpts)
	}
	srvs, err := internal.NewNamesrv(defaultOpts.Resolver)
	if err != nil {
		return nil, errors.Wrap(err, "new Namesrv failed.")
	}
	if !defaultOpts.Credentials.IsEmpty() {
		srvs.SetCredentials(defaultOpts.Credentials)
	}
	defaultOpts.Namesrv = srvs

	producer := &defaultProducer{
		group:      defaultOpts.GroupName,
		callbackCh: make(chan interface{}),
		options:    defaultOpts,
	}
	producer.client = internal.GetOrNewRocketMQClient(defaultOpts.ClientOptions, producer.callbackCh)
	if producer.client == nil {
		return nil, fmt.Errorf("GetOrNewRocketMQClient faild")
	}
	defaultOpts.Namesrv = producer.client.GetNameSrv()

	producer.interceptor = primitive.ChainInterceptors(producer.options.Interceptors...)

	return producer, nil
}

func (p *defaultProducer) Start() error {
	if p == nil || p.client == nil {
		return fmt.Errorf("client instance is nil, can not start producer")
	}
	atomic.StoreInt32(&p.state, int32(internal.StateRunning))
	err := p.client.RegisterProducer(p.group, p)
	if err != nil {
		return err
	}
	p.client.Start()
	return nil
}

func (p *defaultProducer) Shutdown() error {
	atomic.StoreInt32(&p.state, int32(internal.StateShutdown))
	p.client.UnregisterProducer(p.group)
	p.client.Shutdown()
	return nil
}

func (p *defaultProducer) checkMsg(msgs ...*primitive.Message) error {
	if atomic.LoadInt32(&p.state) != int32(internal.StateRunning) {
		return errors2.ErrNotRunning
	}

	if len(msgs) == 0 {
		return errors2.ErrMessageEmpty
	}

	if len(msgs[0].Topic) == 0 {
		return errors2.ErrTopicEmpty
	}

	topic := msgs[0].Topic
	for _, msg := range msgs {
		if msg.Topic != topic {
			return errors2.ErrMultipleTopics
		}
	}

	return nil
}

func (p *defaultProducer) encodeBatch(msgs ...*primitive.Message) *primitive.Message {
	if len(msgs) == 1 {
		return msgs[0]
	}

	// encode batch
	batch := new(primitive.Message)
	batch.Topic = msgs[0].Topic
	batch.Queue = msgs[0].Queue
	if len(msgs) > 1 {
		batch.Body = MarshalMessageBatch(msgs...)
		batch.Batch = true
	} else {
		batch.Body = msgs[0].Body
		batch.Flag = msgs[0].Flag
		batch.WithProperties(msgs[0].GetProperties())
		batch.TransactionId = msgs[0].TransactionId
	}
	return batch
}

func MarshalMessageBatch(msgs ...*primitive.Message) []byte {
	buffer := bytes.NewBufferString("")
	for _, msg := range msgs {
		data := msg.Marshal()
		buffer.Write(data)
	}
	return buffer.Bytes()
}

func (p *defaultProducer) prepareSendRequest(msg *primitive.Message, ttl time.Duration) (string, error) {
	correlationId := uuid.NewV4().String()
	requestClientId := p.client.ClientID()
	msg.WithProperty(primitive.PropertyCorrelationID, correlationId)
	msg.WithProperty(primitive.PropertyMessageReplyToClient, requestClientId)
	msg.WithProperty(primitive.PropertyMessageTTL, strconv.Itoa(int(ttl.Seconds())))

	rlog.Debug("message info:", map[string]interface{}{
		"clientId":      requestClientId,
		"correlationId": correlationId,
		"ttl":           ttl.Seconds(),
	})

	nameSrv, err := internal.GetNamesrv(requestClientId)
	if err != nil {
		return "", errors.Wrap(err, "GetNameServ err")
	}

	if !nameSrv.CheckTopicRouteHasTopic(msg.Topic) {
		// todo
	}

	return correlationId, nil
}

// Request Send messages to consumer
func (p *defaultProducer) Request(ctx context.Context, timeout time.Duration, msgs ...*primitive.Message) (*primitive.Message, error) {
	if err := p.checkMsg(msgs...); err != nil {
		return nil, err
	}

	p.messagesWithNamespace(msgs...)
	msg := p.encodeBatch(msgs...)

	correlationId, err := p.prepareSendRequest(msg, timeout)
	if err != nil {
		return nil, err
	}

	requestResponseFuture := internal.NewRequestResponseFuture(correlationId, timeout, nil)
	internal.RequestResponseFutureMap.SetRequestResponseFuture(requestResponseFuture)
	defer internal.RequestResponseFutureMap.RemoveRequestResponseFuture(correlationId)

	f := func(ctx context.Context, result *primitive.SendResult, err error) {
		if err != nil {
			requestResponseFuture.SendRequestOk = false
			requestResponseFuture.ResponseMsg = nil
			requestResponseFuture.CauseErr = err
			return
		}
		requestResponseFuture.SendRequestOk = true
	}

	if p.interceptor != nil {
		primitive.WithMethod(ctx, primitive.SendAsync)

		return nil, p.interceptor(ctx, msg, nil, func(ctx context.Context, req, reply interface{}) error {
			return p.sendAsync(ctx, msg, f)
		})
	}
	if err := p.sendAsync(ctx, msg, f); err != nil {
		return nil, errors.Wrap(err, "sendAsync error")
	}

	return requestResponseFuture.WaitResponseMessage(msg)
}

// RequestAsync  Async Send messages to consumer
func (p *defaultProducer) RequestAsync(ctx context.Context, timeout time.Duration, callback internal.RequestCallback, msgs ...*primitive.Message) error {
	if err := p.checkMsg(msgs...); err != nil {
		return err
	}

	p.messagesWithNamespace(msgs...)
	msg := p.encodeBatch(msgs...)

	correlationId, err := p.prepareSendRequest(msg, timeout)
	if err != nil {
		return err
	}

	requestResponseFuture := internal.NewRequestResponseFuture(correlationId, timeout, callback)
	internal.RequestResponseFutureMap.SetRequestResponseFuture(requestResponseFuture)

	f := func(ctx context.Context, result *primitive.SendResult, err error) {
		if err != nil {
			requestResponseFuture.SendRequestOk = false
			requestResponseFuture.ResponseMsg = nil
			requestResponseFuture.CauseErr = err
			return
		}
		requestResponseFuture.SendRequestOk = true
	}

	if p.interceptor != nil {
		primitive.WithMethod(ctx, primitive.SendAsync)

		return p.interceptor(ctx, msg, nil, func(ctx context.Context, req, reply interface{}) error {
			return p.sendAsync(ctx, msg, f)
		})
	}
	if err := p.sendAsync(ctx, msg, f); err != nil {
		return errors.Wrap(err, "sendAsync error")
	}
	return nil
}

func (p *defaultProducer) SendSync(ctx context.Context, msgs ...*primitive.Message) (*primitive.SendResult, error) {
	if err := p.checkMsg(msgs...); err != nil {
		return nil, err
	}

	p.messagesWithNamespace(msgs...)

	msg := p.encodeBatch(msgs...)

	resp := primitive.NewSendResult()
	if p.interceptor != nil {
		primitive.WithMethod(ctx, primitive.SendSync)
		producerCtx := &primitive.ProducerCtx{
			ProducerGroup:     p.group,
			CommunicationMode: primitive.SendSync,
			BornHost:          utils.LocalIP,
			Message:           *msg,
			SendResult:        resp,
		}
		ctx = primitive.WithProducerCtx(ctx, producerCtx)

		err := p.interceptor(ctx, msg, resp, func(ctx context.Context, req, reply interface{}) error {
			var err error
			realReq := req.(*primitive.Message)
			realReply := reply.(*primitive.SendResult)
			err = p.sendSync(ctx, realReq, realReply)
			return err
		})
		return resp, err
	}

	err := p.sendSync(ctx, msg, resp)
	return resp, err
}

func (p *defaultProducer) sendSync(ctx context.Context, msg *primitive.Message, resp *primitive.SendResult) error {

	retryTime := 1 + p.options.RetryTimes

	var (
		err error
	)

	var producerCtx *primitive.ProducerCtx
	for retryCount := 0; retryCount < retryTime; retryCount++ {
		mq := p.selectMessageQueue(msg)
		if mq == nil {
			err = fmt.Errorf("the topic=%s route info not found", msg.Topic)
			continue
		}

		addr := p.client.GetNameSrv().FindBrokerAddrByName(mq.BrokerName)
		if addr == "" {
			return fmt.Errorf("topic=%s route info not found", mq.Topic)
		}

		if p.interceptor != nil {
			producerCtx = primitive.GetProducerCtx(ctx)
			producerCtx.BrokerAddr = addr
			producerCtx.MQ = *mq
		}

		res, _err := p.client.InvokeSync(ctx, addr, p.buildSendRequest(mq, msg), 3*time.Second)
		if _err != nil {
			err = _err
			continue
		}
		return p.client.ProcessSendResponse(mq.BrokerName, res, resp, msg)
	}
	return err
}

func (p *defaultProducer) SendAsync(ctx context.Context, f func(context.Context, *primitive.SendResult, error), msgs ...*primitive.Message) error {
	if err := p.checkMsg(msgs...); err != nil {
		return err
	}

	p.messagesWithNamespace(msgs...)

	msg := p.encodeBatch(msgs...)

	if p.interceptor != nil {
		primitive.WithMethod(ctx, primitive.SendAsync)

		return p.interceptor(ctx, msg, nil, func(ctx context.Context, req, reply interface{}) error {
			return p.sendAsync(ctx, msg, f)
		})
	}
	return p.sendAsync(ctx, msg, f)
}

func (p *defaultProducer) sendAsync(ctx context.Context, msg *primitive.Message, h func(context.Context, *primitive.SendResult, error)) error {

	mq := p.selectMessageQueue(msg)
	if mq == nil {
		return errors.Errorf("the topic=%s route info not found", msg.Topic)
	}

	addr := p.client.GetNameSrv().FindBrokerAddrByName(mq.BrokerName)
	if addr == "" {
		return errors.Errorf("topic=%s route info not found", mq.Topic)
	}

	ctx, _ = context.WithTimeout(ctx, 3*time.Second)
	return p.client.InvokeAsync(ctx, addr, p.buildSendRequest(mq, msg), func(command *remote.RemotingCommand, err error) {
		resp := primitive.NewSendResult()
		if err != nil {
			h(ctx, nil, err)
		} else {
			p.client.ProcessSendResponse(mq.BrokerName, command, resp, msg)
			h(ctx, resp, nil)
		}
	})
}

func (p *defaultProducer) SendOneWay(ctx context.Context, msgs ...*primitive.Message) error {
	if err := p.checkMsg(msgs...); err != nil {
		return err
	}

	p.messagesWithNamespace(msgs...)

	msg := p.encodeBatch(msgs...)

	if p.interceptor != nil {
		primitive.WithMethod(ctx, primitive.SendOneway)
		return p.interceptor(ctx, msg, nil, func(ctx context.Context, req, reply interface{}) error {
			return p.SendOneWay(ctx, msg)
		})
	}

	return p.sendOneWay(ctx, msg)
}

func (p *defaultProducer) sendOneWay(ctx context.Context, msg *primitive.Message) error {
	retryTime := 1 + p.options.RetryTimes

	var err error
	for retryCount := 0; retryCount < retryTime; retryCount++ {
		mq := p.selectMessageQueue(msg)
		if mq == nil {
			err = fmt.Errorf("the topic=%s route info not found", msg.Topic)
			continue
		}

		addr := p.client.GetNameSrv().FindBrokerAddrByName(mq.BrokerName)
		if addr == "" {
			return fmt.Errorf("topic=%s route info not found", mq.Topic)
		}

		_err := p.client.InvokeOneWay(ctx, addr, p.buildSendRequest(mq, msg), 3*time.Second)
		if _err != nil {
			err = _err
			continue
		}
		return nil
	}
	return err
}

func (p *defaultProducer) messagesWithNamespace(msgs ...*primitive.Message) {

	if p.options.Namespace == "" {
		return
	}

	for _, msg := range msgs {
		msg.Topic = p.options.Namespace + "%" + msg.Topic
	}
}

func (p *defaultProducer) tryCompressMsg(msg *primitive.Message) bool {
	if msg.Compress {
		return true
	}
	if msg.Batch {
		return false
	}
	if len(msg.Body) < p.options.CompressMsgBodyOverHowmuch {
		return false
	}
	compressedBody, e := utils.Compress(msg.Body, p.options.CompressLevel)
	if e != nil {
		return false
	}
	msg.Body = compressedBody
	msg.Compress = true
	return true
}

func (p *defaultProducer) buildSendRequest(mq *primitive.MessageQueue,
	msg *primitive.Message) *remote.RemotingCommand {
	if !msg.Batch && msg.GetProperty(primitive.PropertyUniqueClientMessageIdKeyIndex) == "" {
		msg.WithProperty(primitive.PropertyUniqueClientMessageIdKeyIndex, primitive.CreateUniqID())
	}
	sysFlag := 0
	if p.tryCompressMsg(msg) {
		sysFlag = primitive.SetCompressedFlag(sysFlag)
	}
	v := msg.GetProperty(primitive.PropertyTransactionPrepared)
	if v != "" {
		tranMsg, err := strconv.ParseBool(v)
		if err == nil && tranMsg {
			sysFlag |= primitive.TransactionPreparedType
		}
	}

	req := &internal.SendMessageRequestHeader{
		ProducerGroup:  p.group,
		Topic:          mq.Topic,
		QueueId:        mq.QueueId,
		SysFlag:        sysFlag,
		BornTimestamp:  time.Now().UnixNano() / int64(time.Millisecond),
		Flag:           msg.Flag,
		Properties:     msg.MarshallProperties(),
		ReconsumeTimes: 0,
		UnitMode:       p.options.UnitMode,
		Batch:          msg.Batch,
	}

	msgType := msg.GetProperty(primitive.PropertyMsgType)
	if msgType == internal.ReplyMessageFlag {
		return remote.NewRemotingCommand(internal.ReqSendReplyMessage, req, msg.Body)
	}

	if msg.Batch {
		reqV2 := &internal.SendMessageRequestV2Header{SendMessageRequestHeader: req}
		return remote.NewRemotingCommand(internal.ReqSendBatchMessage, reqV2, msg.Body)
	}

	return remote.NewRemotingCommand(internal.ReqSendMessage, req, msg.Body)
}

func (p *defaultProducer) selectMessageQueue(msg *primitive.Message) *primitive.MessageQueue {
	topic := msg.Topic

	v, exist := p.publishInfo.Load(topic)
	if !exist {
		data, changed, err := p.client.GetNameSrv().UpdateTopicRouteInfo(topic)
		if err != nil && primitive.IsRemotingErr(err) {
			return nil
		}
		p.client.UpdatePublishInfo(topic, data, changed)
		v, exist = p.publishInfo.Load(topic)
	}

	if !exist {
		data, changed, _ := p.client.GetNameSrv().UpdateTopicRouteInfoWithDefault(topic, p.options.CreateTopicKey, p.options.DefaultTopicQueueNums)
		p.client.UpdatePublishInfo(topic, data, changed)
		v, exist = p.publishInfo.Load(topic)
	}

	if !exist {
		return nil
	}

	result := v.(*internal.TopicPublishInfo)
	if result == nil || !result.HaveTopicRouterInfo {
		return nil
	}

	if len(result.MqList) <= 0 {
		rlog.Error("can not find proper message queue", nil)
		return nil
	}

	return p.options.Selector.Select(msg, result.MqList)
}

func (p *defaultProducer) PublishTopicList() []string {
	topics := make([]string, 0)
	p.publishInfo.Range(func(key, value interface{}) bool {
		topics = append(topics, key.(string))
		return true
	})
	return topics
}

func (p *defaultProducer) UpdateTopicPublishInfo(topic string, info *internal.TopicPublishInfo) {
	if topic == "" || info == nil {
		return
	}
	p.publishInfo.Store(topic, info)
}

func (p *defaultProducer) IsPublishTopicNeedUpdate(topic string) bool {
	v, exist := p.publishInfo.Load(topic)
	if !exist {
		return true
	}
	info := v.(*internal.TopicPublishInfo)
	return info.MqList == nil || len(info.MqList) == 0
}

func (p *defaultProducer) IsUnitMode() bool {
	return false
}

type transactionProducer struct {
	producer *defaultProducer
	listener primitive.TransactionListener
}

// TODO: checkLocalTransaction
func NewTransactionProducer(listener primitive.TransactionListener, opts ...Option) (*transactionProducer, error) {
	producer, err := NewDefaultProducer(opts...)
	if err != nil {
		return nil, errors.Wrap(err, "NewDefaultProducer failed.")
	}
	return &transactionProducer{
		producer: producer,
		listener: listener,
	}, nil
}

func (tp *transactionProducer) Start() error {
	go primitive.WithRecover(func() {
		tp.checkTransactionState()
	})
	return tp.producer.Start()
}
func (tp *transactionProducer) Shutdown() error {
	return tp.producer.Shutdown()
}

// TODO: check addr
func (tp *transactionProducer) checkTransactionState() {
	for ch := range tp.producer.callbackCh {
		switch callback := ch.(type) {
		case *internal.CheckTransactionStateCallback:
			localTransactionState := tp.listener.CheckLocalTransaction(callback.Msg)
			uniqueKey := callback.Msg.GetProperty(primitive.PropertyUniqueClientMessageIdKeyIndex)
			if uniqueKey == "" {
				uniqueKey = callback.Msg.MsgId
			}
			transactionId := callback.Msg.GetProperty(primitive.PropertyTransactionID)
			if transactionId == "" {
				transactionId = callback.Header.TransactionId
			}
			if transactionId == "" {
				transactionId = callback.Msg.TransactionId
			}
			header := &internal.EndTransactionRequestHeader{
				CommitLogOffset:      callback.Header.CommitLogOffset,
				ProducerGroup:        tp.producer.group,
				TranStateTableOffset: callback.Header.TranStateTableOffset,
				FromTransactionCheck: true,
				MsgID:                uniqueKey,
				TransactionId:        transactionId,
				CommitOrRollback:     tp.transactionState(localTransactionState),
			}

			req := remote.NewRemotingCommand(internal.ReqENDTransaction, header, nil)
			req.Remark = tp.errRemark(nil)

			err := tp.producer.client.InvokeOneWay(context.Background(), callback.Addr.String(), req,
				tp.producer.options.SendMsgTimeout)
			if err != nil {
				rlog.Error("send ReqENDTransaction to broker error", map[string]interface{}{
					"callback":               callback.Addr.String(),
					"request":                req.String(),
					rlog.LogKeyUnderlayError: err,
				})
			}
		default:
			rlog.Error(fmt.Sprintf("unknown type %v", ch), nil)
		}
	}
}

func (tp *transactionProducer) SendMessageInTransaction(ctx context.Context, msg *primitive.Message) (*primitive.TransactionSendResult, error) {
	msg.WithProperty(primitive.PropertyTransactionPrepared, "true")
	msg.WithProperty(primitive.PropertyProducerGroup, tp.producer.options.GroupName)

	rsp, err := tp.producer.SendSync(ctx, msg)
	if err != nil {
		return nil, err
	}
	localTransactionState := primitive.UnknowState
	switch rsp.Status {
	case primitive.SendOK:
		if len(rsp.TransactionID) > 0 {
			msg.WithProperty("__transactionId__", rsp.TransactionID)
		}
		transactionId := msg.GetProperty(primitive.PropertyUniqueClientMessageIdKeyIndex)
		if len(transactionId) > 0 {
			msg.TransactionId = transactionId
		}
		localTransactionState = tp.listener.ExecuteLocalTransaction(msg)
		if localTransactionState != primitive.CommitMessageState {
			rlog.Error("executeLocalTransaction but state unexpected", map[string]interface{}{
				"localState": localTransactionState,
				"message":    msg,
			})
		}

	case primitive.SendFlushDiskTimeout, primitive.SendFlushSlaveTimeout, primitive.SendSlaveNotAvailable:
		localTransactionState = primitive.RollbackMessageState
	default:
	}

	tp.endTransaction(*rsp, err, localTransactionState)

	transactionSendResult := &primitive.TransactionSendResult{
		SendResult: rsp,
		State:      localTransactionState,
	}

	return transactionSendResult, nil
}

func (tp *transactionProducer) endTransaction(result primitive.SendResult, err error, state primitive.LocalTransactionState) error {
	var msgID *primitive.MessageID
	if len(result.OffsetMsgID) > 0 {
		msgID, _ = primitive.UnmarshalMsgID([]byte(result.OffsetMsgID))
	} else {
		msgID, _ = primitive.UnmarshalMsgID([]byte(result.MsgID))
	}
<<<<<<< HEAD

	brokerAddr := tp.producer.options.Namesrv.FindBrokerAddrByName(result.MessageQueue.BrokerName)
=======
	// 估计没有反序列化回来
	brokerAddr := tp.producer.client.GetNameSrv().FindBrokerAddrByName(result.MessageQueue.BrokerName)
>>>>>>> b7a79110
	requestHeader := &internal.EndTransactionRequestHeader{
		TransactionId:        result.TransactionID,
		CommitLogOffset:      msgID.Offset,
		ProducerGroup:        tp.producer.group,
		TranStateTableOffset: result.QueueOffset,
		MsgID:                result.MsgID,
		CommitOrRollback:     tp.transactionState(state),
	}

	req := remote.NewRemotingCommand(internal.ReqENDTransaction, requestHeader, nil)
	req.Remark = tp.errRemark(err)

	return tp.producer.client.InvokeOneWay(context.Background(), brokerAddr, req, tp.producer.options.SendMsgTimeout)
}

func (tp *transactionProducer) errRemark(err error) string {
	if err != nil {
		return "executeLocalTransactionBranch exception: " + err.Error()
	}
	return ""
}

func (tp *transactionProducer) transactionState(state primitive.LocalTransactionState) int {
	switch state {
	case primitive.CommitMessageState:
		return primitive.TransactionCommitType
	case primitive.RollbackMessageState:
		return primitive.TransactionRollbackType
	case primitive.UnknowState:
		return primitive.TransactionNotType
	default:
		return primitive.TransactionNotType
	}
}<|MERGE_RESOLUTION|>--- conflicted
+++ resolved
@@ -676,13 +676,8 @@
 	} else {
 		msgID, _ = primitive.UnmarshalMsgID([]byte(result.MsgID))
 	}
-<<<<<<< HEAD
-
-	brokerAddr := tp.producer.options.Namesrv.FindBrokerAddrByName(result.MessageQueue.BrokerName)
-=======
 	// 估计没有反序列化回来
 	brokerAddr := tp.producer.client.GetNameSrv().FindBrokerAddrByName(result.MessageQueue.BrokerName)
->>>>>>> b7a79110
 	requestHeader := &internal.EndTransactionRequestHeader{
 		TransactionId:        result.TransactionID,
 		CommitLogOffset:      msgID.Offset,
