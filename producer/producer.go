--- conflicted
+++ resolved
@@ -82,7 +82,6 @@
 }
 
 func (p *defaultProducer) Start() error {
-<<<<<<< HEAD
 	var err error
 	p.startOnce.Do(func() {
 		err = p.client.RegisterProducer(p.group, p)
@@ -97,18 +96,6 @@
 		atomic.StoreInt32(&p.state, int32(internal.StateRunning))
 	})
 	return err
-=======
-	if p == nil || p.client == nil {
-		return fmt.Errorf("client instance is nil, can not start producer")
-	}
-	atomic.StoreInt32(&p.state, int32(internal.StateRunning))
-	err := p.client.RegisterProducer(p.group, p)
-	if err != nil {
-		return err
-	}
-	p.client.Start()
-	return nil
->>>>>>> 9a16e864
 }
 
 func (p *defaultProducer) Shutdown() error {
@@ -710,13 +697,8 @@
 	} else {
 		msgID, _ = primitive.UnmarshalMsgID([]byte(result.MsgID))
 	}
-<<<<<<< HEAD
-
-	brokerAddr := tp.producer.options.Namesrv.FindBrokerAddrByName(result.MessageQueue.BrokerName)
-=======
 	// 估计没有反序列化回来
 	brokerAddr := tp.producer.client.GetNameSrv().FindBrokerAddrByName(result.MessageQueue.BrokerName)
->>>>>>> 9a16e864
 	requestHeader := &internal.EndTransactionRequestHeader{
 		TransactionId:        result.TransactionID,
 		CommitLogOffset:      msgID.Offset,
