.idea
<<<<<<< HEAD
pkg
=======
go.mod
go.sum
vendor/
coverage.txt
examples/test
>>>>>>> 17a373f0
<|MERGE_RESOLUTION|>--- conflicted
+++ resolved
@@ -1,10 +1,6 @@
 .idea
-<<<<<<< HEAD
-pkg
-=======
 go.mod
 go.sum
 vendor/
 coverage.txt
-examples/test
->>>>>>> 17a373f0
+examples/test