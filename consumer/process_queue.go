--- conflicted
+++ resolved
@@ -58,11 +58,7 @@
 	lockConsume                sync.Mutex
 	msgCh                      chan []*primitive.MessageExt
 	order                      bool
-<<<<<<< HEAD
-	closeMsgChanOnce           *sync.Once
-=======
 	closeChanOnce              *sync.Once
->>>>>>> 129701ae
 	closeChan                  chan struct{}
 }
 
@@ -88,17 +84,10 @@
 		msgCh:                      make(chan []*primitive.MessageExt, 32),
 		consumingMsgOrderlyTreeMap: consumingMsgOrderlyTreeMap,
 		order:                      order,
-<<<<<<< HEAD
-		locked:                     uatomic.NewBool(false),
-		dropped:                    uatomic.NewBool(false),
-		closeMsgChanOnce:           &sync.Once{},
-		closeChan:                  make(chan struct{}),
-=======
 		closeChanOnce:              &sync.Once{},
 		closeChan:                  make(chan struct{}),
 		locked:                     atomic.NewBool(false),
 		dropped:                    atomic.NewBool(false),
->>>>>>> 129701ae
 	}
 	return pq
 }
@@ -164,11 +153,7 @@
 
 func (pq *processQueue) WithDropped(dropped bool) {
 	pq.dropped.Store(dropped)
-<<<<<<< HEAD
-	pq.closeMsgChanOnce.Do(func() {
-=======
 	pq.closeChanOnce.Do(func() {
->>>>>>> 129701ae
 		close(pq.closeChan)
 	})
 }
@@ -309,13 +294,8 @@
 	select {
 	case <-pq.closeChan:
 		return nil
-<<<<<<< HEAD
-	case result := <-pq.msgCh:
-		return result
-=======
 	case mq := <-pq.msgCh:
 		return mq
->>>>>>> 129701ae
 	}
 }
 
