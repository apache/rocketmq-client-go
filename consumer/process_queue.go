/*
Licensed to the Apache Software Foundation (ASF) under one or more
contributor license agreements.  See the NOTICE file distributed with
this work for additional information regarding copyright ownership.
The ASF licenses this file to You under the Apache License, Version 2.0
(the "License"); you may not use this file except in compliance with
the License.  You may obtain a copy of the License at

    http://www.apache.org/licenses/LICENSE-2.0

Unless required by applicable law or agreed to in writing, software
distributed under the License is distributed on an "AS IS" BASIS,
WITHOUT WARRANTIES OR CONDITIONS OF ANY KIND, either express or implied.
See the License for the specific language governing permissions and
limitations under the License.
*/

package consumer

import (
	"strconv"
	"sync"

	"time"

	"github.com/emirpasic/gods/maps/treemap"
	"github.com/emirpasic/gods/utils"
	gods_util "github.com/emirpasic/gods/utils"
	"go.uber.org/atomic"

	"github.com/apache/rocketmq-client-go/v2/internal"
	"github.com/apache/rocketmq-client-go/v2/primitive"
	"github.com/apache/rocketmq-client-go/v2/rlog"
)

const (
	_RebalanceLockMaxTime = 30 * time.Second
	_RebalanceInterval    = 20 * time.Second
	_PullMaxIdleTime      = 120 * time.Second
)

type processQueue struct {
	cachedMsgCount             *atomic.Int64
	cachedMsgSize              *atomic.Int64
	tryUnlockTimes             int64
	queueOffsetMax             int64
	msgAccCnt                  int64
	msgCache                   *treemap.Map
	mutex                      sync.RWMutex
	consumeLock                sync.Mutex
	consumingMsgOrderlyTreeMap *treemap.Map
	dropped                    *atomic.Bool
	lastPullTime               atomic.Value
	lastConsumeTime            atomic.Value
	locked                     *atomic.Bool
	lastLockTime               atomic.Value
	consuming                  bool
	lockConsume                sync.Mutex
	msgCh                      chan []*primitive.MessageExt
	order                      bool
	closeChanOnce              *sync.Once
	closeChan                  chan struct{}
}

func newProcessQueue(order bool) *processQueue {
	consumingMsgOrderlyTreeMap := treemap.NewWith(gods_util.Int64Comparator)

	lastConsumeTime := atomic.Value{}
	lastConsumeTime.Store(time.Now())

	lastLockTime := atomic.Value{}
	lastLockTime.Store(time.Now())

	lastPullTime := atomic.Value{}
	lastPullTime.Store(time.Now())

	pq := &processQueue{
		cachedMsgCount:             atomic.NewInt64(0),
		cachedMsgSize:              atomic.NewInt64(0),
		msgCache:                   treemap.NewWith(utils.Int64Comparator),
		lastPullTime:               lastPullTime,
		lastConsumeTime:            lastConsumeTime,
		lastLockTime:               lastLockTime,
		msgCh:                      make(chan []*primitive.MessageExt, 32),
		consumingMsgOrderlyTreeMap: consumingMsgOrderlyTreeMap,
		order:                      order,
<<<<<<< HEAD
		locked:                     atomic.NewBool(false),
		dropped:                    atomic.NewBool(false),
=======
		closeChanOnce:              &sync.Once{},
		closeChan:                  make(chan struct{}),
		locked:                     uatomic.NewBool(false),
		dropped:                    uatomic.NewBool(false),
>>>>>>> 381a8792
	}
	return pq
}

func (pq *processQueue) putMessage(messages ...*primitive.MessageExt) {
	if len(messages) == 0 {
		return
	}
	pq.mutex.Lock()
	if pq.IsDroppd() {
		pq.mutex.Unlock()
		return
	}
	if !pq.order {
		select {
		case <-pq.closeChan:
			return
		case pq.msgCh <- messages:
		}
	}
	validMessageCount := 0
	for idx := range messages {
		msg := messages[idx]
		_, found := pq.msgCache.Get(msg.QueueOffset)
		if found {
			continue
		}
		_, found = pq.consumingMsgOrderlyTreeMap.Get(msg.QueueOffset)
		if found {
			continue
		}
		pq.msgCache.Put(msg.QueueOffset, msg)
		validMessageCount++
		pq.queueOffsetMax = msg.QueueOffset

		pq.cachedMsgSize.Add(int64(len(msg.Body)))
	}

	pq.cachedMsgCount.Add(int64(validMessageCount))
	pq.mutex.Unlock()

	if pq.cachedMsgCount.Load() > 0 && !pq.consuming {
		pq.consuming = true
	}

	msg := messages[len(messages)-1]
	maxOffset, err := strconv.ParseInt(msg.GetProperty(primitive.PropertyMaxOffset), 10, 64)
	if err != nil {
		acc := maxOffset - msg.QueueOffset
		if acc > 0 {
			pq.msgAccCnt = acc
		}
	}
}

func (pq *processQueue) WithLock(lock bool) {
	pq.locked.Store(lock)
}

func (pq *processQueue) IsLock() bool {
	return pq.locked.Load()
}

func (pq *processQueue) WithDropped(dropped bool) {
	pq.dropped.Store(dropped)
	pq.closeChanOnce.Do(func() {
		close(pq.closeChan)
	})
}

func (pq *processQueue) IsDroppd() bool {
	return pq.dropped.Load()
}

func (pq *processQueue) UpdateLastConsumeTime() {
	pq.lastConsumeTime.Store(time.Now())
}

func (pq *processQueue) LastConsumeTime() time.Time {
	return pq.lastConsumeTime.Load().(time.Time)
}

func (pq *processQueue) UpdateLastLockTime() {
	pq.lastLockTime.Store(time.Now())
}

func (pq *processQueue) LastLockTime() time.Time {
	return pq.lastLockTime.Load().(time.Time)
}

func (pq *processQueue) LastPullTime() time.Time {
	return pq.lastPullTime.Load().(time.Time)
}

func (pq *processQueue) UpdateLastPullTime() {
	pq.lastPullTime.Store(time.Now())
}

func (pq *processQueue) makeMessageToCosumeAgain(messages ...*primitive.MessageExt) {
	pq.mutex.Lock()
	for _, msg := range messages {
		pq.consumingMsgOrderlyTreeMap.Remove(msg.QueueOffset)
		pq.msgCache.Put(msg.QueueOffset, msg)
	}

	pq.mutex.Unlock()
}

func (pq *processQueue) removeMessage(messages ...*primitive.MessageExt) int64 {
	result := int64(-1)
	pq.mutex.Lock()
	pq.UpdateLastConsumeTime()
	if !pq.msgCache.Empty() {
		result = pq.queueOffsetMax + 1
		removedCount := 0
		for idx := range messages {
			msg := messages[idx]
			_, found := pq.msgCache.Get(msg.QueueOffset)
			if !found {
				continue
			}

			pq.msgCache.Remove(msg.QueueOffset)
			removedCount++

			pq.cachedMsgSize.Sub(int64(len(msg.Body)))
		}

		pq.cachedMsgCount.Sub(int64(removedCount))
	}
	if !pq.msgCache.Empty() {
		first, _ := pq.msgCache.Min()
		result = first.(int64)
	}
	pq.mutex.Unlock()
	return result
}

func (pq *processQueue) isLockExpired() bool {
	return time.Now().Sub(pq.LastLockTime()) > _RebalanceLockMaxTime
}

func (pq *processQueue) isPullExpired() bool {
	return time.Now().Sub(pq.LastPullTime()) > _PullMaxIdleTime
}

func (pq *processQueue) cleanExpiredMsg(consumer *defaultConsumer) {
	if consumer.option.ConsumeOrderly {
		return
	}
	var loop = 16
	if pq.msgCache.Size() < 16 {
		loop = pq.msgCache.Size()
	}

	for i := 0; i < loop; i++ {
		pq.mutex.RLock()
		if pq.msgCache.Empty() {
			pq.mutex.RLock()
			return
		}
		_, firstValue := pq.msgCache.Min()
		msg := firstValue.(*primitive.MessageExt)
		startTime := msg.GetProperty(primitive.PropertyConsumeStartTime)
		if startTime != "" {
			st, err := strconv.ParseInt(startTime, 10, 64)
			if err != nil {
				rlog.Warning("parse message start consume time error", map[string]interface{}{
					"time":                   startTime,
					rlog.LogKeyUnderlayError: err,
				})
				continue
			}
			if time.Now().Unix()-st <= int64(consumer.option.ConsumeTimeout) {
				pq.mutex.RLock()
				return
			}
		}
		pq.mutex.RLock()

		err := consumer.sendBack(msg, 3)
		if err != nil {
			rlog.Error("send message back to broker error when clean expired messages", map[string]interface{}{
				rlog.LogKeyUnderlayError: err,
			})
			continue
		}
		pq.removeMessage(msg)
	}
}

func (pq *processQueue) getMaxSpan() int {
	pq.mutex.RLock()
	defer pq.mutex.RUnlock()
	if pq.msgCache.Size() == 0 {
		return 0
	}
	firstKey, _ := pq.msgCache.Min()
	lastKey, _ := pq.msgCache.Max()
	return int(lastKey.(int64) - firstKey.(int64))
}

func (pq *processQueue) getMessages() []*primitive.MessageExt {
	select {
	case <-pq.closeChan:
		return nil
	case mq := <-pq.msgCh:
		return mq
	}
}

func (pq *processQueue) takeMessages(number int) []*primitive.MessageExt {
	sleepCount := 0
	for pq.msgCache.Empty() {
		time.Sleep(10 * time.Millisecond)
		if sleepCount > 500 {
			return nil
		}
		sleepCount++
	}
	result := make([]*primitive.MessageExt, number)
	i := 0
	pq.mutex.Lock()
	for ; i < number; i++ {
		k, v := pq.msgCache.Min()
		if v == nil {
			break
		}
		result[i] = v.(*primitive.MessageExt)
		pq.consumingMsgOrderlyTreeMap.Put(k, v)
		pq.msgCache.Remove(k)
	}
	pq.mutex.Unlock()
	return result[:i]
}

func (pq *processQueue) Min() int64 {
	if pq.msgCache.Empty() {
		return -1
	}
	k, _ := pq.msgCache.Min()
	if k != nil {
		return k.(int64)
	}
	return -1
}

func (pq *processQueue) Max() int64 {
	if pq.msgCache.Empty() {
		return -1
	}
	k, _ := pq.msgCache.Max()
	if k != nil {
		return k.(int64)
	}
	return -1
}

func (pq *processQueue) MinOrderlyCache() int64 {
	if pq.consumingMsgOrderlyTreeMap.Empty() {
		return -1
	}
	k, _ := pq.consumingMsgOrderlyTreeMap.Min()
	if k != nil {
		return k.(int64)
	}
	return -1
}

func (pq *processQueue) MaxOrderlyCache() int64 {
	if pq.consumingMsgOrderlyTreeMap.Empty() {
		return -1
	}
	k, _ := pq.consumingMsgOrderlyTreeMap.Max()
	if k != nil {
		return k.(int64)
	}
	return -1
}

func (pq *processQueue) clear() {
	pq.mutex.Lock()
	defer pq.mutex.Unlock()
	pq.msgCache.Clear()
	pq.cachedMsgCount.Store(0)
	pq.cachedMsgSize.Store(0)
	pq.queueOffsetMax = 0
}

func (pq *processQueue) commit() int64 {
	pq.mutex.Lock()
	defer pq.mutex.Unlock()

	var offset int64
	iter, _ := pq.consumingMsgOrderlyTreeMap.Max()
	if iter != nil {
		offset = iter.(int64)
	}
	pq.cachedMsgCount.Sub(int64(pq.consumingMsgOrderlyTreeMap.Size()))

	pq.consumingMsgOrderlyTreeMap.Each(func(key interface{}, value interface{}) {
		msg := value.(*primitive.MessageExt)
		pq.cachedMsgSize.Sub(int64(len(msg.Body)))
	})

	pq.consumingMsgOrderlyTreeMap.Clear()
	return offset + 1
}

func (pq *processQueue) currentInfo() internal.ProcessQueueInfo {
	pq.mutex.RLock()
	defer pq.mutex.RUnlock()
	info := internal.ProcessQueueInfo{
		Locked:               pq.locked.Load(),
		TryUnlockTimes:       pq.tryUnlockTimes,
		LastLockTimestamp:    pq.LastLockTime().UnixNano() / int64(time.Millisecond),
		Dropped:              pq.dropped.Load(),
		LastPullTimestamp:    pq.LastPullTime().UnixNano() / int64(time.Millisecond),
		LastConsumeTimestamp: pq.LastConsumeTime().UnixNano() / int64(time.Millisecond),
	}

	if !pq.msgCache.Empty() {
		info.CachedMsgMinOffset = pq.Min()
		info.CachedMsgMaxOffset = pq.Max()
		info.CachedMsgCount = pq.msgCache.Size()
		info.CachedMsgSizeInMiB = pq.cachedMsgSize.Load() / int64(1024*1024)
	}

	if !pq.consumingMsgOrderlyTreeMap.Empty() {
		info.TransactionMsgMinOffset = pq.MinOrderlyCache()
		info.TransactionMsgMaxOffset = pq.MaxOrderlyCache()
		info.TransactionMsgCount = pq.consumingMsgOrderlyTreeMap.Size()
	}

	return info
}<|MERGE_RESOLUTION|>--- conflicted
+++ resolved
@@ -84,15 +84,10 @@
 		msgCh:                      make(chan []*primitive.MessageExt, 32),
 		consumingMsgOrderlyTreeMap: consumingMsgOrderlyTreeMap,
 		order:                      order,
-<<<<<<< HEAD
+		closeChanOnce:              &sync.Once{},
+		closeChan:                  make(chan struct{}),
 		locked:                     atomic.NewBool(false),
 		dropped:                    atomic.NewBool(false),
-=======
-		closeChanOnce:              &sync.Once{},
-		closeChan:                  make(chan struct{}),
-		locked:                     uatomic.NewBool(false),
-		dropped:                    uatomic.NewBool(false),
->>>>>>> 381a8792
 	}
 	return pq
 }
