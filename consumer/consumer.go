--- conflicted
+++ resolved
@@ -765,10 +765,6 @@
 
 // Deprecated: Use computePullFromWhereWithException instead.
 func (dc *defaultConsumer) computePullFromWhere(mq *primitive.MessageQueue) int64 {
-<<<<<<< HEAD
-	var result = int64(-1)
-	lastOffset := dc.storage.read(mq, _ReadFromStore)
-=======
 	result, _ := dc.computePullFromWhereWithException(mq)
 	return result
 }
@@ -784,7 +780,7 @@
 		return lastOffset, err
 	}
 
->>>>>>> 129701ae
+
 	if lastOffset >= 0 {
 		result = lastOffset
 	} else {
