/*
Licensed to the Apache Software Foundation (ASF) under one or more
contributor license agreements.  See the NOTICE file distributed with
this work for additional information regarding copyright ownership.
The ASF licenses this file to You under the Apache License, Version 2.0
(the "License"); you may not use this file except in compliance with
the License.  You may obtain a copy of the License at

    http://www.apache.org/licenses/LICENSE-2.0

Unless required by applicable law or agreed to in writing, software
distributed under the License is distributed on an "AS IS" BASIS,
WITHOUT WARRANTIES OR CONDITIONS OF ANY KIND, either express or implied.
See the License for the specific language governing permissions and
limitations under the License.
*/

package consumer

import (
	"context"
	"fmt"
	"math"
	"strconv"
	"time"

	"github.com/apache/rocketmq-client-go/internal"
	"github.com/apache/rocketmq-client-go/primitive"
	"github.com/apache/rocketmq-client-go/rlog"
	"github.com/pkg/errors"
)

// In most scenarios, this is the mostly recommended usage to consume messages.
//
// Technically speaking, this push client is virtually a wrapper of the underlying pull service. Specifically, on
// arrival of messages pulled from brokers, it roughly invokes the registered callback handler to feed the messages.
//
// See quick start/Consumer in the example module for a typical usage.
//
// <strong>Thread Safety:</strong> After initialization, the instance can be regarded as thread-safe.

const (
	Mb = 1024 * 1024
)

type pushConsumer struct {
	*defaultConsumer
	queueFlowControlTimes        int
	queueMaxSpanFlowControlTimes int
	consume                      func(context.Context, ...*primitive.MessageExt) (ConsumeResult, error)
	submitToConsume              func(*processQueue, *primitive.MessageQueue)
	subscribedTopic              map[string]string

	interceptor primitive.Interceptor
}

func NewPushConsumer(opts ...Option) (*pushConsumer, error) {
	defaultOpts := defaultPushConsumerOptions()
	for _, apply := range opts {
		apply(&defaultOpts)
	}
	srvs, err := internal.NewNamesrv(defaultOpts.NameServerAddrs...)
	if err != nil {
		return nil, errors.Wrap(err, "new Namesrv failed.")
	}
	internal.RegisterNamsrv(srvs)

	dc := &defaultConsumer{
		consumerGroup:  defaultOpts.GroupName,
		cType:          _PushConsume,
		state:          internal.StateCreateJust,
		prCh:           make(chan PullRequest, 4),
		model:          defaultOpts.ConsumerModel,
		consumeOrderly: defaultOpts.ConsumeOrderly,
		fromWhere:      defaultOpts.FromWhere,
		allocate:       defaultOpts.Strategy,
		option:         defaultOpts,
	}

	p := &pushConsumer{
		defaultConsumer: dc,
		subscribedTopic: make(map[string]string, 0),
	}
	dc.mqChanged = p.messageQueueChanged
	if p.consumeOrderly {
		p.submitToConsume = p.consumeMessageOrderly
	} else {
		p.submitToConsume = p.consumeMessageCurrently
	}

	chainInterceptor(p)

	return p, nil
}

// chainInterceptor chain list of interceptor as one interceptor
func chainInterceptor(p *pushConsumer) {
	interceptors := p.option.Interceptors
	switch len(interceptors) {
	case 0:
		p.interceptor = nil
	case 1:
		p.interceptor = interceptors[0]
	default:
		p.interceptor = func(ctx context.Context, req, reply interface{}, invoker primitive.Invoker) error {
			return interceptors[0](ctx, req, reply, getChainedInterceptor(interceptors, 0, invoker))
		}
	}
}

// getChainedInterceptor recursively generate the chained invoker.
func getChainedInterceptor(interceptors []primitive.Interceptor, cur int, finalInvoker primitive.Invoker) primitive.Invoker {
	if cur == len(interceptors)-1 {
		return finalInvoker
	}
	return func(ctx context.Context, req, reply interface{}) error {
		return interceptors[cur+1](ctx, req, reply, getChainedInterceptor(interceptors, cur+1, finalInvoker))
	}
}

func (pc *pushConsumer) Start() error {
	var err error
	pc.once.Do(func() {
		rlog.Infof("the consumerGroup=%s start beginning. messageModel=%v, unitMode=%v",
			pc.consumerGroup, pc.model, pc.unitMode)
		pc.state = internal.StateStartFailed
		pc.validate()

		err = pc.defaultConsumer.start()
		if err != nil {
			return
		}

		err := pc.client.RegisterConsumer(pc.consumerGroup, pc)
		if err != nil {
			pc.state = internal.StateStartFailed
			rlog.Errorf("the consumer group: [%s] has been created, specify another name.", pc.consumerGroup)
			err = ErrCreated
		}

		go func() {
			// todo start clean msg expired
			// TODO quit
			for {
				pr := <-pc.prCh
				go func() {
					pc.pullMessage(&pr)
				}()
			}
		}()

<<<<<<< HEAD
		err = pc.client.RegisterConsumer(pc.consumerGroup, pc)
		if err != nil {
			pc.state = internal.StateCreateJust
			err = fmt.Errorf("consumer group: [%s] has been created", pc.consumerGroup)
			return
		}
		pc.client.UpdateTopicRouteInfo()
		pc.client.Start()
		pc.state = internal.StateRunning
=======
>>>>>>> e673b0ef
	})

	pc.client.UpdateTopicRouteInfo()
	for k := range pc.subscribedTopic {
		_, exist := pc.topicSubscribeInfoTable.Load(k)
		if !exist {
			pc.client.Shutdown()
			return fmt.Errorf("the topic=%s route info not found, it may not exist", k)
		}
	}
	pc.client.RebalanceImmediately()
	pc.client.CheckClientInBroker()
	pc.client.SendHeartbeatToAllBrokerWithLock()
	return err
}

func (pc *pushConsumer) Shutdown() error {
	return nil
}

func (pc *pushConsumer) Subscribe(topic string, selector MessageSelector,
	f func(context.Context, ...*primitive.MessageExt) (ConsumeResult, error)) error {
	if pc.state != internal.StateCreateJust {
		return errors.New("subscribe topic only started before")
	}
	data := buildSubscriptionData(topic, selector)
	pc.subscriptionDataTable.Store(topic, data)
	pc.subscribedTopic[topic] = ""
	pc.consume = f
	return nil
}

func (pc *pushConsumer) Unsubscribe(string) error {
	return nil
}

func (pc *pushConsumer) Rebalance() {
	pc.defaultConsumer.doBalance()
}

func (pc *pushConsumer) PersistConsumerOffset() error {
	return pc.defaultConsumer.persistConsumerOffset()
}

func (pc *pushConsumer) UpdateTopicSubscribeInfo(topic string, mqs []*primitive.MessageQueue) {
	pc.defaultConsumer.updateTopicSubscribeInfo(topic, mqs)
}

func (pc *pushConsumer) IsSubscribeTopicNeedUpdate(topic string) bool {
	return pc.defaultConsumer.isSubscribeTopicNeedUpdate(topic)
}

func (pc *pushConsumer) SubscriptionDataList() []*internal.SubscriptionData {
	return pc.defaultConsumer.SubscriptionDataList()
}

func (pc *pushConsumer) IsUnitMode() bool {
	return pc.unitMode
}

func (pc *pushConsumer) messageQueueChanged(topic string, mqAll, mqDivided []*primitive.MessageQueue) {
	// TODO
}

func (pc *pushConsumer) validate() {
	internal.ValidateGroup(pc.consumerGroup)

	if pc.consumerGroup == internal.DefaultConsumerGroup {
		// TODO FQA
		rlog.Errorf("consumerGroup can't equal [%s], please specify another one.", internal.DefaultConsumerGroup)
	}

	if len(pc.subscribedTopic) == 0 {
		rlog.Error("number of subscribed topics is 0.")
	}

	if pc.option.ConsumeConcurrentlyMaxSpan < 1 || pc.option.ConsumeConcurrentlyMaxSpan > 65535 {
		if pc.option.ConsumeConcurrentlyMaxSpan == 0 {
			pc.option.ConsumeConcurrentlyMaxSpan = 1000
		} else {
			rlog.Error("option.ConsumeConcurrentlyMaxSpan out of range [1, 65535]")
		}
	}

	if pc.option.PullThresholdForQueue < 1 || pc.option.PullThresholdForQueue > 65535 {
		if pc.option.PullThresholdForQueue == 0 {
			pc.option.PullThresholdForQueue = 1024
		} else {
			rlog.Error("option.PullThresholdForQueue out of range [1, 65535]")
		}
	}

	if pc.option.PullThresholdForTopic < 1 || pc.option.PullThresholdForTopic > 6553500 {
		if pc.option.PullThresholdForTopic == 0 {
			pc.option.PullThresholdForTopic = 102400
		} else {
			rlog.Error("option.PullThresholdForTopic out of range [1, 6553500]")
		}
	}

	if pc.option.PullThresholdSizeForQueue < 1 || pc.option.PullThresholdSizeForQueue > 1024 {
		if pc.option.PullThresholdSizeForQueue == 0 {
			pc.option.PullThresholdSizeForQueue = 512
		} else {
			rlog.Error("option.PullThresholdSizeForQueue out of range [1, 1024]")
		}
	}

	if pc.option.PullThresholdSizeForTopic < 1 || pc.option.PullThresholdSizeForTopic > 102400 {
		if pc.option.PullThresholdSizeForTopic == 0 {
			pc.option.PullThresholdSizeForTopic = 51200
		} else {
			rlog.Error("option.PullThresholdSizeForTopic out of range [1, 102400]")
		}
	}

	if pc.option.PullInterval < 0 || pc.option.PullInterval > 65535 {
		rlog.Error("option.PullInterval out of range [0, 65535]")
	}

	if pc.option.ConsumeMessageBatchMaxSize < 1 || pc.option.ConsumeMessageBatchMaxSize > 1024 {
		if pc.option.ConsumeMessageBatchMaxSize == 0 {
			pc.option.ConsumeMessageBatchMaxSize = 512
		} else {
			rlog.Error("option.ConsumeMessageBatchMaxSize out of range [1, 1024]")
		}
	}

	if pc.option.PullBatchSize < 1 || pc.option.PullBatchSize > 1024 {
		if pc.option.PullBatchSize == 0 {
			pc.option.PullBatchSize = 32
		} else {
			rlog.Error("option.PullBatchSize out of range [1, 1024]")
		}
	}
}

func (pc *pushConsumer) pullMessage(request *PullRequest) {
	rlog.Infof("start a nwe Pull Message task %s for [%s]", request.String(), pc.consumerGroup)
	var sleepTime time.Duration
	pq := request.pq
	go func() {
		for {
			pc.submitToConsume(request.pq, request.mq)
		}
	}()
	for {
	NEXT:
		if pq.dropped {
			rlog.Infof("the request: [%s] was dropped, so stop task", request.String())
			return
		}
		if sleepTime > 0 {
			rlog.Infof("pull MessageQueue: %d sleep %d ms", request.mq.QueueId, sleepTime/time.Millisecond)
			time.Sleep(sleepTime)
		}
		// reset time
		sleepTime = pc.option.PullInterval
		pq.lastPullTime = time.Now()
		err := pc.makeSureStateOK()
		if err != nil {
			rlog.Warnf("consumer state error: %s", err.Error())
			sleepTime = _PullDelayTimeWhenError
			goto NEXT
		}

		if pc.pause {
			rlog.Infof("consumer [%s] of [%s] was paused, execute pull request [%s] later",
				pc.option.InstanceName, pc.consumerGroup, request.String())
			sleepTime = _PullDelayTimeWhenSuspend
			goto NEXT
		}

		cachedMessageSizeInMiB := int(pq.cachedMsgSize / Mb)
		if pq.cachedMsgCount > pc.option.PullThresholdForQueue {
			if pc.queueFlowControlTimes%1000 == 0 {
				rlog.Warnf("the cached message count exceeds the threshold %d, so do flow control, "+
					"minOffset=%d, maxOffset=%d, count=%d, size=%d MiB, pullRequest=%s, flowControlTimes=%d",
					pc.option.PullThresholdForQueue, 0, pq.Min(), pq.Max(),
					pq.msgCache, cachedMessageSizeInMiB, request.String(), pc.queueFlowControlTimes)
			}
			pc.queueFlowControlTimes++
			sleepTime = _PullDelayTimeWhenFlowControl
			goto NEXT
		}

		if cachedMessageSizeInMiB > pc.option.PullThresholdSizeForQueue {
			if pc.queueFlowControlTimes%1000 == 0 {
				rlog.Warnf("the cached message size exceeds the threshold %d MiB, so do flow control, "+
					"minOffset=%d, maxOffset=%d, count=%d, size=%d MiB, pullRequest=%s, flowControlTimes=%d",
					pc.option.PullThresholdSizeForQueue, pq.Min(), pq.Max(),
					pq.msgCache, cachedMessageSizeInMiB, request.String(), pc.queueFlowControlTimes)
			}
			pc.queueFlowControlTimes++
			sleepTime = _PullDelayTimeWhenFlowControl
			goto NEXT
		}

		if !pc.consumeOrderly {
			if pq.getMaxSpan() > pc.option.ConsumeConcurrentlyMaxSpan {

				if pc.queueMaxSpanFlowControlTimes%1000 == 0 {
					rlog.Warnf("the queue's messages, span too long, limit=%d, so do flow control, minOffset=%d, "+
						"maxOffset=%d, maxSpan=%d, pullRequest=%s, flowControlTimes=%d", pc.option.ConsumeConcurrentlyMaxSpan,
						pq.Min(), pq.Max(), pq.getMaxSpan(), request.String(), pc.queueMaxSpanFlowControlTimes)
				}
				sleepTime = _PullDelayTimeWhenFlowControl
				goto NEXT
			}
		} else {
			if pq.locked {
				if !request.lockedFirst {
					offset := pc.computePullFromWhere(request.mq)
					brokerBusy := offset < request.nextOffset
					rlog.Infof("the first time to pull message, so fix offset from broker. "+
						"pullRequest: [%s] NewOffset: %d brokerBusy: %v",
						request.String(), offset, brokerBusy)
					if brokerBusy {
						rlog.Infof("[NOTIFY_ME]the first time to pull message, but pull request offset"+
							" larger than broker consume offset. pullRequest: [%s] NewOffset: %d",
							request.String(), offset)
					}

					request.lockedFirst = true
					request.nextOffset = offset
				}
			} else {
				rlog.Infof("pull message later because not locked in broker, [%s]", request.String())
				sleepTime = _PullDelayTimeWhenError
				goto NEXT
			}
		}

		v, exist := pc.subscriptionDataTable.Load(request.mq.Topic)
		if !exist {
			rlog.Warnf("find the consumer's subscription failed, %s", request.String())
			sleepTime = _PullDelayTimeWhenError
			goto NEXT
		}
		beginTime := time.Now()
		var (
			commitOffsetEnable bool
			commitOffsetValue  int64
			subExpression      string
		)

		if pc.model == Clustering {
			commitOffsetValue = pc.storage.read(request.mq, _ReadFromMemory)
			if commitOffsetValue > 0 {
				commitOffsetEnable = true
			}
		}

		sd := v.(*internal.SubscriptionData)
		classFilter := sd.ClassFilterMode
		if pc.option.PostSubscriptionWhenPull && classFilter {
			subExpression = sd.SubString
		}

		sysFlag := buildSysFlag(commitOffsetEnable, true, subExpression != "", classFilter)

		pullRequest := &internal.PullMessageRequest{
			ConsumerGroup:  pc.consumerGroup,
			Topic:          request.mq.Topic,
			QueueId:        int32(request.mq.QueueId),
			QueueOffset:    request.nextOffset,
			MaxMsgNums:     pc.option.PullBatchSize,
			SysFlag:        sysFlag,
			CommitOffset:   commitOffsetValue,
			SubExpression:  _SubAll,
			ExpressionType: string(TAG), // TODO
		}
		//
		//if data.ExpType == string(TAG) {
		//	pullRequest.SubVersion = 0
		//} else {
		//	pullRequest.SubVersion = data.SubVersion
		//}

		brokerResult := tryFindBroker(request.mq)
		if brokerResult == nil {
			rlog.Warnf("no broker found for %s", request.mq.String())
			sleepTime = _PullDelayTimeWhenError
			goto NEXT
		}

		result, err := pc.client.PullMessage(context.Background(), brokerResult.BrokerAddr, pullRequest)
		if err != nil {
			rlog.Warnf("pull message from %s error: %s", brokerResult.BrokerAddr, err.Error())
			sleepTime = _PullDelayTimeWhenError
			goto NEXT
		}

		if result.Status == primitive.PullBrokerTimeout {
			rlog.Warnf("pull broker: %s timeout", brokerResult.BrokerAddr)
			sleepTime = _PullDelayTimeWhenError
			goto NEXT
		}

		switch result.Status {
		case primitive.PullFound:
			rlog.Debugf("Topic: %s, QueueId: %d found messages: %d", request.mq.Topic, request.mq.QueueId,
				len(result.GetMessageExts()))
			prevRequestOffset := request.nextOffset
			request.nextOffset = result.NextBeginOffset

			rt := time.Now().Sub(beginTime)
			increasePullRT(pc.consumerGroup, request.mq.Topic, rt)

			result.SetMessageExts(primitive.DecodeMessage(result.GetBody()))

			msgFounded := result.GetMessageExts()
			firstMsgOffset := int64(math.MaxInt64)
			if msgFounded != nil && len(msgFounded) != 0 {
				firstMsgOffset = msgFounded[0].QueueOffset
				increasePullTPS(pc.consumerGroup, request.mq.Topic, len(msgFounded))
				pq.putMessage(msgFounded...)
			}
			if result.NextBeginOffset < prevRequestOffset || firstMsgOffset < prevRequestOffset {
				rlog.Warnf("[BUG] pull message result maybe data wrong, [nextBeginOffset=%d, "+
					"firstMsgOffset=%d, prevRequestOffset=%d]", result.NextBeginOffset, firstMsgOffset, prevRequestOffset)
			}
		case primitive.PullNoNewMsg:
			rlog.Infof("Topic: %s, QueueId: %d no more msg, next offset: %d", request.mq.Topic, request.mq.QueueId, result.NextBeginOffset)
		case primitive.PullNoMsgMatched:
			request.nextOffset = result.NextBeginOffset
			pc.correctTagsOffset(request)
		case primitive.PullOffsetIllegal:
			rlog.Warnf("the pull request offset illegal, {} {}", request.String(), result.String())
			request.nextOffset = result.NextBeginOffset
			pq.dropped = true
			go func() {
				time.Sleep(10 * time.Second)
				pc.storage.update(request.mq, request.nextOffset, false)
				pc.storage.persist([]*primitive.MessageQueue{request.mq})
				pc.storage.remove(request.mq)
				rlog.Warnf("fix the pull request offset: %s", request.String())
			}()
		default:
			rlog.Warnf("unknown pull status: %v", result.Status)
			sleepTime = _PullDelayTimeWhenError
		}
	}
}

func (pc *pushConsumer) correctTagsOffset(pr *PullRequest) {
	// TODO
}

func (pc *pushConsumer) sendMessageBack(ctx *primitive.ConsumeMessageContext, msg *primitive.MessageExt) bool {
	return true
}

func (pc *pushConsumer) suspend() {
	pc.pause = true
	rlog.Infof("suspend consumer: %s", pc.consumerGroup)
}

func (pc *pushConsumer) resume() {
	pc.pause = false
	pc.doBalance()
	rlog.Infof("resume consumer: %s", pc.consumerGroup)
}

func (pc *pushConsumer) resetOffset(topic string, table map[primitive.MessageQueue]int64) {
	//topic := cmd.ExtFields["topic"]
	//group := cmd.ExtFields["group"]
	//if topic == "" || group == "" {
	//	rlog.Warnf("received reset offset command from: %s, but missing params.", from)
	//	return
	//}
	//t, err := strconv.ParseInt(cmd.ExtFields["timestamp"], 10, 64)
	//if err != nil {
	//	rlog.Warnf("received reset offset command from: %s, but parse time error: %s", err.Error())
	//	return
	//}
	//rlog.Infof("invoke reset offset operation from broker. brokerAddr=%s, topic=%s, group=%s, timestamp=%v",
	//	from, topic, group, t)
	//
	//offsetTable := make(map[MessageQueue]int64, 0)
	//err = json.Unmarshal(cmd.Body, &offsetTable)
	//if err != nil {
	//	rlog.Warnf("received reset offset command from: %s, but parse offset table: %s", err.Error())
	//	return
	//}
	//v, exist := c.consumerMap.Load(group)
	//if !exist {
	//	rlog.Infof("[reset-offset] consumer dose not exist. group=%s", group)
	//	return
	//}

	set := make(map[int]*primitive.MessageQueue, 0)
	for k := range table {
		set[k.HashCode()] = &k
	}
	pc.processQueueTable.Range(func(key, value interface{}) bool {
		mqHash := value.(int)
		pq := value.(*processQueue)
		if set[mqHash] != nil {
			pq.dropped = true
			pq.clear()
		}
		return true
	})
	time.Sleep(10 * time.Second)
	v, exist := pc.topicSubscribeInfoTable.Load(topic)
	if !exist {
		return
	}
	queuesOfTopic := v.(map[int]primitive.MessageQueue)
	for k := range queuesOfTopic {
		q := set[k]
		if q != nil {
			pc.storage.update(q, table[*q], false)
			v, exist := pc.processQueueTable.Load(k)
			if !exist {
				continue
			}
			pq := v.(*processQueue)
			pc.removeUnnecessaryMessageQueue(q, pq)
			delete(queuesOfTopic, k)
		}
	}
}

func (pc *pushConsumer) removeUnnecessaryMessageQueue(mq *primitive.MessageQueue, pq *processQueue) bool {
	pc.defaultConsumer.removeUnnecessaryMessageQueue(mq, pq)
	if !pc.consumeOrderly || Clustering != pc.model {
		return true
	}
	// TODO orderly
	return true
}

func (pc *pushConsumer) consumeMessageCurrently(pq *processQueue, mq *primitive.MessageQueue) {
	msgs := pq.getMessages()
	if msgs == nil {
		return
	}
	for count := 0; count < len(msgs); count++ {
		var subMsgs []*primitive.MessageExt
		if count+pc.option.ConsumeMessageBatchMaxSize > len(msgs) {
			subMsgs = msgs[count:]
			count = len(msgs)
		} else {
			next := count + pc.option.ConsumeMessageBatchMaxSize
			subMsgs = msgs[count:next]
			count = next
		}
		go func() {
		RETRY:
			if pq.dropped {
				rlog.Infof("the message queue not be able to consume, because it was dropped. group=%s, mq=%s",
					pc.consumerGroup, mq.String())
				return
			}

			// TODO hook
			beginTime := time.Now()
			groupTopic := internal.RetryGroupTopicPrefix + pc.consumerGroup
			for idx := range subMsgs {
				msg := subMsgs[idx]
				if msg.Properties != nil {
					retryTopic := msg.Properties[primitive.PropertyRetryTopic]
					if retryTopic == "" && groupTopic == msg.Topic {
						msg.Topic = retryTopic
					}
					subMsgs[idx].Properties[primitive.PropertyConsumeStartTime] = strconv.FormatInt(
						beginTime.UnixNano()/int64(time.Millisecond), 10)
				}
			}
			var result ConsumeResult

			var err error
			msgCtx := &primitive.ConsumeMessageContext{
				Properties: make(map[string]string),
			}
			ctx := context.Background()
			ctx = primitive.WithConsumerCtx(ctx, msgCtx)
			ctx = primitive.WithMethod(ctx, primitive.ConsumerPush)
			if pc.interceptor == nil {
				result, err = pc.consume(ctx, subMsgs...)
			} else {
				var container ConsumeResultHolder
				err = pc.interceptor(ctx, subMsgs, &container, func(ctx context.Context, req, reply interface{}) error {
					//consumerCtx, _ := primitive.GetConsumerCtx(ctx)

					msgs := req.([]*primitive.MessageExt)
					r, e := pc.consume(ctx, msgs...)

					realReply := reply.(*ConsumeResultHolder)
					realReply.ConsumeResult = r
					return e
				})
				result = container.ConsumeResult
			}

			consumeRT := time.Now().Sub(beginTime)
			if err != nil {
				msgCtx.Properties["ConsumeContextType"] = "EXCEPTION"
			} else if consumeRT >= pc.option.ConsumeTimeout {
				msgCtx.Properties["ConsumeContextType"] = "TIMEOUT"
			} else if result == ConsumeSuccess {
				msgCtx.Properties["ConsumeContextType"] = "SUCCESS"
			} else {
				msgCtx.Properties["ConsumeContextType"] = "RECONSUME_LATER"
			}

			// TODO hook
			increaseConsumeRT(pc.consumerGroup, mq.Topic, consumeRT)

			if !pq.dropped {
				msgBackFailed := make([]*primitive.MessageExt, 0)
				if result == ConsumeSuccess {
					increaseConsumeOKTPS(pc.consumerGroup, mq.Topic, len(subMsgs))
				} else {
					increaseConsumeFailedTPS(pc.consumerGroup, mq.Topic, len(subMsgs))
					if pc.model == BroadCasting {
						for i := 0; i < len(msgs); i++ {
							rlog.Warnf("BROADCASTING, the message=%s consume failed, drop it, {}", subMsgs[i])
						}
					} else {
						for i := 0; i < len(msgs); i++ {
							msg := msgs[i]
							if !pc.sendMessageBack(msgCtx, msg) {
								msg.ReconsumeTimes += 1
								msgBackFailed = append(msgBackFailed, msg)
							}
						}
					}
				}

				offset := pq.removeMessage(subMsgs...)

				if offset >= 0 && !pq.dropped {
					pc.storage.update(mq, int64(offset), true)
				}
				if len(msgBackFailed) > 0 {
					subMsgs = msgBackFailed
					time.Sleep(5 * time.Second)
					goto RETRY
				}
			} else {
				rlog.Warnf("processQueue is dropped without process consume result. messageQueue=%s, msgs=%+v",
					mq, msgs)
			}
		}()
	}
}

func (pc *pushConsumer) consumeMessageOrderly(pq *processQueue, mq *primitive.MessageQueue) {
}<|MERGE_RESOLUTION|>--- conflicted
+++ resolved
@@ -149,18 +149,6 @@
 			}
 		}()
 
-<<<<<<< HEAD
-		err = pc.client.RegisterConsumer(pc.consumerGroup, pc)
-		if err != nil {
-			pc.state = internal.StateCreateJust
-			err = fmt.Errorf("consumer group: [%s] has been created", pc.consumerGroup)
-			return
-		}
-		pc.client.UpdateTopicRouteInfo()
-		pc.client.Start()
-		pc.state = internal.StateRunning
-=======
->>>>>>> e673b0ef
 	})
 
 	pc.client.UpdateTopicRouteInfo()
